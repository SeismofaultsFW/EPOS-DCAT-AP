--- conflicted
+++ resolved
@@ -254,11 +254,9 @@
         <dct:RightsStatement>PUBLIC</dct:RightsStatement>
       </dct:rights>
       <dct:conformsTo>EPSG:4326</dct:conformsTo>
-<<<<<<< HEAD
+
       <dct:identifier>https://tcs.ah-epos.eu/#episode:GS</dct:identifier>
-=======
-      <dct:identifier>tcs.ah-epos.eu/episodes:GS</dct:identifier>
->>>>>>> 94036fe1
+
       <dct:created>2017-08-03T12:00:00</dct:created>
       <eposap:domain>Anthropogenic Hazard Observations</eposap:domain>
       <eposap:subDomain>Episodes</eposap:subDomain>
