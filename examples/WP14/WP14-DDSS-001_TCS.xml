<?xml version="1.0" encoding="UTF-8"?>
<eposap:Epos
        xmlns:adms="http://www.w3.org/ns/adms#"
	xmlns:cnt="http://www.w3.org/2008/content#" xmlns:dcat="http://www.w3.org/ns/dcat#"
	xmlns:dct="http://purl.org/dc/terms/" xmlns:eposap="http://www.epos-ip.org/terms.html"
	xmlns:foaf="http://xmlns.com/foaf/0.1/" xmlns:http="http://www.w3.org/2006/http#"
	xmlns:locn="http://www.w3.org/ns/locn#" xmlns:owl="http://www.w3.org/2002/07/owl#"
	xmlns:rdf="http://www.w3.org/1999/02/22-rdf-syntax-ns#" xmlns:schema="http://schema.org/"
	xmlns:skos="http://www.w3.org/2004/02/skos/core#" xmlns:vcard="http://www.w3.org/2006/vcard/ns#"
	xmlns:xml="http://www.w3.org/XML/1998/namespace" xmlns:xsi="http://www.w3.org/2001/XMLSchema-instance"
	xsi:schemaLocation="http://www.epos-ip.org/terms.html https://raw.githubusercontent.com/epos-eu/EPOS-DCAT-AP/master/schemas/EPOS-DCAT-AP.xsd">

	
    
  
    <eposap:Person>
		<vcard:fn>Lizurek, Grzegorz</vcard:fn>
		<vcard:hasAddress>
			<vcard:Address>
                <vcard:street-address>Księcia Janusza 64</vcard:street-address>
                <vcard:locality>Warszawa</vcard:locality>
                <vcard:postal-code>01-452</vcard:postal-code>
                <vcard:country-name>Poland</vcard:country-name>
            </vcard:Address>
		</vcard:hasAddress>
		<vcard:hasEmail>lizurek@igf.edu.pl</vcard:hasEmail>
		<vcard:hasTelephone>+48226915777</vcard:hasTelephone>
		<dct:identifier>http://orcid.org/0000-0002-4801-4888</dct:identifier>
		<eposap:affiliation>PIC:996625337</eposap:affiliation>
		<dct:language>
			<dct:LinguisticSystem>En</dct:LinguisticSystem>
		</dct:language>
		<vcard:hasURL>http://www.igf.edu.pl/grzegorz-lizurek-phd.php</vcard:hasURL>
	</eposap:Person>
    
    <eposap:Person>
        <vcard:fn>Sterzel, Mariusz</vcard:fn>
        <vcard:hasAddress>
            <vcard:Address>
                <vcard:street-address>Nawojki 11</vcard:street-address>
                <vcard:locality>Krakow</vcard:locality>
                <vcard:postal-code>30-950</vcard:postal-code>
                <vcard:country-name>Poland</vcard:country-name>
            </vcard:Address>
        </vcard:hasAddress>
        <vcard:hasEmail>m.sterzel@cyfronet.pl</vcard:hasEmail>
        <vcard:hasTelephone>+48126323355</vcard:hasTelephone>
        <dct:identifier>mailto:m.sterzel@cyfronet.pl</dct:identifier>
        <eposap:affiliation>PIC:999844573</eposap:affiliation>
        <dct:language>
            <dct:LinguisticSystem>en</dct:LinguisticSystem>
        </dct:language>
    </eposap:Person>

    
	<eposap:Organisation>
        <vcard:fn>Institute of Geophysics, Polish Academy of Sciences</vcard:fn>
        <vcard:organization-name xml:lang="pl">Instytut Geofizyki Polskiej Akademii Nauk</vcard:organization-name>
        <vcard:hasAddress>
            <vcard:Address>
                <vcard:street-address>Księcia Janusza 64</vcard:street-address>
                <vcard:locality>Warszawa</vcard:locality>
                <vcard:postal-code>01-452</vcard:postal-code>
                <vcard:country-name>Poland</vcard:country-name>
            </vcard:Address>
        </vcard:hasAddress>
        <vcard:hasEmail>office@igf.edu.pl</vcard:hasEmail>
        <vcard:hasURL>http://igf.edu.pl/home.php</vcard:hasURL>
        <vcard:hasLogo>http://igf.edu.pl/grafika/logo.png</vcard:hasLogo>
        <dct:identifier>PIC:996625337</dct:identifier>
        <eposap:scientificContact>http://orcid.org/0000-0002-4801-4888</eposap:scientificContact>
        <dct:spatial>
          <dct:Location>
            <locn:geometry>POINT(52.246249, 20.939445)</locn:geometry>
          </dct:Location>
        </dct:spatial>
        <dct:type>Scientific Unit</dct:type>
        <eposap:legalContact>http://orcid.org/0000-0002-4801-4888</eposap:legalContact>
        <eposap:financialContact>http://orcid.org/0000-0002-4801-4888</eposap:financialContact>
        <eposap:associatedProjects>EPOSIP.WP14</eposap:associatedProjects>
    </eposap:Organisation>
    
    <eposap:Organisation>
      <vcard:fn>Academic Computer Centre CYFRONET AGH</vcard:fn>
      <vcard:organization-name xml:lang="pl">Akademickie Centrum Komputerowe CYFRONET AGH</vcard:organization-name>
      <vcard:hasAddress>
        <vcard:Address>
          <vcard:street-address>Nawojki 11</vcard:street-address>
          <vcard:locality>Krakow</vcard:locality>
          <vcard:postal-code>30-950</vcard:postal-code>
          <vcard:country-name>Poland</vcard:country-name>
        </vcard:Address>
      </vcard:hasAddress>
      <vcard:hasEmail>cyfronet@cyfronet.krakow.pl</vcard:hasEmail>
      <vcard:hasURL>http://www.cyfronet.krakow.pl/en/</vcard:hasURL>
      <vcard:hasLogo>http://www.cyfronet.krakow.pl/en/for_press/13438,artykul,acc_cyfronet_agh_logo.html</vcard:hasLogo>
      <dct:identifier>PIC:999844573</dct:identifier>
      <eposap:scientificContact>mailto:m.sterzel@cyfronet.pl</eposap:scientificContact>
      <dct:spatial>
        <dct:Location>
          <locn:geometry>POINT(50.0689816, 19.9048248)</locn:geometry>
        </dct:Location>
      </dct:spatial>
      <dct:type>Computer Centre</dct:type>
      <eposap:legalContact>mailto:m.sterzel@cyfronet.pl</eposap:legalContact>
      <eposap:financialContact>mailto:m.sterzel@cyfronet.pl</eposap:financialContact>
      <eposap:associatedProjects>EPOSIP.WP14</eposap:associatedProjects>
    </eposap:Organisation>

	<eposap:Project>
		<dct:identifier>EPOSIP.WP14</dct:identifier>
		<dct:title>EPOS-IP WP14</dct:title>
		<dct:description>EPOS-IP WP14</dct:description>
	</eposap:Project>
  
    <eposap:WebService>
      <dct:title>IS-EPOS Platform episodes</dct:title>
      <dct:description>Enables to browse and filter all available IS-EPOS Platform episodes and list their data</dct:description>
      <dct:issued>2015-10-20T10:17:00</dct:issued>
      <dct:modified>2017-09-26T12:00:00</dct:modified>
      <dct:license>https://creativecommons.org/licenses/by/4.0/</dct:license>
      <foaf:page>
        <foaf:primaryTopic>https://tcs.ah-epos.eu/api/epos/episodes</foaf:primaryTopic>
      </foaf:page>
      <dct:format>
        <dct:MediaTypeOrExtent>JSON</dct:MediaTypeOrExtent>
      </dct:format>
      <dct:rights>
        <dct:RightsStatement>PUBLIC</dct:RightsStatement>
      </dct:rights>
<<<<<<< HEAD
      <dct:conformsTo>http://www.opengis.net/def/crs/EPSG/0/4326</dct:conformsTo>
      <dct:identifier>https://tcs.ah-epos.eu/api/epos/episodes</dct:identifier>
=======
      <dct:conformsTo>EPSG:4326</dct:conformsTo>
      <dct:identifier>https://tcs.ah-epos.eu</dct:identifier>
>>>>>>> c0c43619
      <dct:created>2015-10-20T10:17:00</dct:created>
      <eposap:domain>anthropogenic hazards</eposap:domain>
      <eposap:subDomain>hard rock mining,coal mining,open pit mining,reservoir impoundment,conventional hydrocarbon extraction,
        unconventional hydrocarbon extraction,geothermal energy production,underground gas storage,underground fluid deposition,
        salt mining,salt solution mining</eposap:subDomain>
      <dcat:keyword>hard rock mining,coal mining,open pit mining,reservoir impoundment,conventional hydrocarbon extraction,
        unconventional hydrocarbon extraction,geothermal energy production,underground gas storage,underground fluid deposition,
        salt mining,salt solution mining,underground mining,mining induced seismicity,injection induced seismicity,
        reservoir triggered seismicity,reservoir induced seismicity,hard rock mining,coal mining,open pit mining,
        hydropower plants,conventional hydrocarbon exploitation,conventional oil extraction,conventional gas extraction,
        unconventional hydrocarbon exploitation,hydrofracturing,shale gas exploitation,anthropogenic seismicity</dcat:keyword>
 
      <eposap:operation>TBD</eposap:operation> <!-- still pending, please fill in with TBD (to be defined)-->
      <dct:hasVersion>2.14</dct:hasVersion>
      <eposap:parameter>
        <http:paramName>impactingFactor</http:paramName>
        <rdf:label>Impacting Factor of the episode</rdf:label>
        <dct:type>string</dct:type>
        <http:paramValue>conventional hydrocarbon extraction</http:paramValue>
        <http:paramValue>geothermal energy production</http:paramValue>
        <http:paramValue>reservoir impoundment</http:paramValue>
        <http:paramValue>unconventional hydrocarbon extraction</http:paramValue>
        <http:paramValue>underground gas storage</http:paramValue>
        <http:paramValue>underground mining</http:paramValue>
        <http:paramValue>wastewater injection</http:paramValue>
      </eposap:parameter>
      <schema:documentation>https://tcs.ah-epos.eu/eprints/</schema:documentation>
      <dcat:contactPoint>http://orcid.org/0000-0002-4801-4888</dcat:contactPoint>
      <eposap:publisher>PIC:996625337</eposap:publisher>
  </eposap:WebService>
  
  <eposap:WebService>
      <dct:title>IS-EPOS Platform applications</dct:title>
      <dct:description>Enables to browse and filter all available IS-EPOS Platform applications</dct:description>
      <dct:issued>2015-10-20T10:17:00</dct:issued>
      <dct:modified>2017-09-26T12:00:00</dct:modified>
      <dct:license>https://creativecommons.org/licenses/by/4.0/</dct:license>
      <foaf:page>
        <foaf:primaryTopic>https://tcs.ah-epos.eu/api/epos/apps</foaf:primaryTopic>
      </foaf:page>
      <dct:format>
        <dct:MediaTypeOrExtent>JSON</dct:MediaTypeOrExtent>
      </dct:format>
      <dct:rights>
        <dct:RightsStatement>PUBLIC</dct:RightsStatement>
      </dct:rights>
      <dct:conformsTo>http://www.opengis.net/def/crs/EPSG/0/4326</dct:conformsTo>
      <dct:identifier>https://tcs.ah-epos.eu/api/epos/apps</dct:identifier>
      <dct:created>2015-10-20T10:17:00</dct:created>
      <eposap:domain>anthropogenic hazards</eposap:domain>
      <eposap:subDomain>resource management applications,visualization applications,data handling applications,data processing applications</eposap:subDomain>
      <dcat:keyword>Source parameters,Source location,Statistical analysis,Statistical properties of seismicity,
        Parameter probabilistic distribution,Probabilistic seismic hazard analysis,Time-dependent hazard,
        Production-dependent hazard,Production - seismicity interaction,Earthquake spectra,Data selection,
        Data extraction,Data filtering,Data export,Waveform viewing,Stationary hazard,Geo-resource production impact,
        Format conversion,Data download,Data conversion,Source mechanism,Moment tensor,Picking on waveform,
        Episode-oriented graphics,Production data visualization,Data merging,Data reshaping,Stress modelling,
        Stress inversion,Episode visualization,GIS data visualization,resource management applications,
        visualization applications,data handling applications,data processing applications,anthropogenic seismicity</dcat:keyword>
 
      <eposap:operation>TBD</eposap:operation> <!-- still pending, please fill in with TBD (to be defined)-->
      <dct:hasVersion>2.14</dct:hasVersion>
      <eposap:parameter>
        <http:paramName>category</http:paramName>
        <rdf:label>Category to filter applications</rdf:label>
        <dct:type>string</dct:type>
        <http:paramValue>Resource Management Applications</http:paramValue>
        <http:paramValue>Visualization Applications</http:paramValue>
        <http:paramValue>Data Handling Applications</http:paramValue>
        <http:paramValue>Data Processing Applications</http:paramValue>
      </eposap:parameter>
      <eposap:parameter>
        <http:paramName>keyword</http:paramName>
        <rdf:label>Keywords to filter applications</rdf:label>
        <dct:type>string</dct:type>
        <http:paramValue>Source parameters</http:paramValue>
        <http:paramValue>Source location</http:paramValue>
        <http:paramValue>Statistical analysis</http:paramValue>
        <http:paramValue>Statistical properties of seismicity</http:paramValue>
        <http:paramValue>Parameter probabilistic distribution</http:paramValue>
        <http:paramValue>Probabilistic seismic hazard analysis</http:paramValue>
        <http:paramValue>Time-dependent hazard</http:paramValue>
        <http:paramValue>Production-dependent hazard</http:paramValue>
        <http:paramValue>Production - seismicity interaction</http:paramValue>
        <http:paramValue>Earthquake spectra</http:paramValue>
        <http:paramValue>Data selection</http:paramValue>
        <http:paramValue>Data extraction</http:paramValue>
        <http:paramValue>Data filtering</http:paramValue>
        <http:paramValue>Data export</http:paramValue>
        <http:paramValue>Waveform viewing</http:paramValue>
        <http:paramValue>Stationary hazard</http:paramValue>
        <http:paramValue>Geo-resource production impact</http:paramValue>
        <http:paramValue>Format conversion</http:paramValue>
        <http:paramValue>Data download</http:paramValue>
        <http:paramValue>Data conversion</http:paramValue>
        <http:paramValue>Source mechanism</http:paramValue>
        <http:paramValue>Moment tensor</http:paramValue>
        <http:paramValue>Picking on waveform</http:paramValue>
        <http:paramValue>Episode-oriented graphics</http:paramValue>
        <http:paramValue>Production data visualization</http:paramValue>
        <http:paramValue>Data merging</http:paramValue>
        <http:paramValue>Data reshaping</http:paramValue>
        <http:paramValue>Stress modelling</http:paramValue>
        <http:paramValue>Stress inversion</http:paramValue>
        <http:paramValue>Episode visualization</http:paramValue>
        <http:paramValue>GIS data visualization</http:paramValue>
      </eposap:parameter>
      <schema:documentation>https://tcs.ah-epos.eu/eprints/</schema:documentation>
      <dcat:contactPoint>http://orcid.org/0000-0002-4801-4888</dcat:contactPoint>
      <eposap:publisher>PIC:996625337</eposap:publisher>
  </eposap:WebService>

</eposap:Epos><|MERGE_RESOLUTION|>--- conflicted
+++ resolved
@@ -128,13 +128,8 @@
       <dct:rights>
         <dct:RightsStatement>PUBLIC</dct:RightsStatement>
       </dct:rights>
-<<<<<<< HEAD
-      <dct:conformsTo>http://www.opengis.net/def/crs/EPSG/0/4326</dct:conformsTo>
+      <dct:conformsTo>EPSG:4326</dct:conformsTo>
       <dct:identifier>https://tcs.ah-epos.eu/api/epos/episodes</dct:identifier>
-=======
-      <dct:conformsTo>EPSG:4326</dct:conformsTo>
-      <dct:identifier>https://tcs.ah-epos.eu</dct:identifier>
->>>>>>> c0c43619
       <dct:created>2015-10-20T10:17:00</dct:created>
       <eposap:domain>anthropogenic hazards</eposap:domain>
       <eposap:subDomain>hard rock mining,coal mining,open pit mining,reservoir impoundment,conventional hydrocarbon extraction,
@@ -181,7 +176,7 @@
       <dct:rights>
         <dct:RightsStatement>PUBLIC</dct:RightsStatement>
       </dct:rights>
-      <dct:conformsTo>http://www.opengis.net/def/crs/EPSG/0/4326</dct:conformsTo>
+      <dct:conformsTo>EPSG:4326</dct:conformsTo>
       <dct:identifier>https://tcs.ah-epos.eu/api/epos/apps</dct:identifier>
       <dct:created>2015-10-20T10:17:00</dct:created>
       <eposap:domain>anthropogenic hazards</eposap:domain>
