@prefix adms: <http://www.w3.org/ns/adms#> .
@prefix rdf: <http://www.w3.org/1999/02/22-rdf-syntax-ns#> .
@prefix epos: <https://www.epos-eu.org/epos-dcat-ap#> .
@prefix dc: <http://purl.org/dc/elements/1.1/> .
@prefix dct: <http://purl.org/dc/terms/> .
@prefix vcard: <http://www.w3.org/2006/vcard/ns#> .
@prefix hydra: <http://www.w3.org/ns/hydra/core#> .
@prefix xsd: <http://www.w3.org/2001/XMLSchema#> .
@prefix schema: <http://schema.org/> .
@prefix dcat: <http://www.w3.org/ns/dcat#> .
@prefix cnt: <http://www.w3.org/2011/content#> .
@prefix locn: <http://www.w3.org/ns/locn#> .
@prefix skos: <http://www.w3.org/2004/02/skos/core#> .
@prefix rdfs: <http://www.w3.org/2000/01/rdf-schema#> .
@prefix http: <http://www.w3.org/2006/http#> .
@prefix owl: <http://www.w3.org/2002/07/owl#> .
@prefix gsp: <http://www.opengis.net/ont/geosparql#> .

<<<<<<< HEAD
# PERSON 


<https://orcid.org/0000-0002-3039-2530> a schema:Person;
=======
 # PERSON 


 <https://orcid.org/0000-0002-3039-2530> a schema:Person;
>>>>>>> upstream/EPOS-DCAT-AP-shapes
	schema:identifier [ a schema:PropertyValue;
		schema:propertyID "orcid";
		schema:value "https://orcid.org/0000-0002-3039-2530";
	];
	schema:familyName "Satriano";
	schema:givenName "Claudio";
	schema:address [ a schema:PostalAddress;
		schema:streetAddress "Institut de Physique du Globe de Paris, 1 rue jussieu";
		schema:addressLocality "Paris";
		schema:postalCode "75238";
		schema:addressCountry "France";
	];
	schema:email "satriano@ipgp.fr";
	schema:telephone "+33183957726";
	schema:qualifications "Researcher";
	schema:affiliation <PIC:999597417>;
	schema:contactPoint <https://orcid.org/0000-0002-3039-2530/legalContact>;
.

<<<<<<< HEAD
<https://orcid.org/0000-0003-1601-8718> a schema:Person;
=======
 <https://orcid.org/0000-0003-1601-8718> a schema:Person;
>>>>>>> upstream/EPOS-DCAT-AP-shapes
	schema:identifier [ a schema:PropertyValue;
		schema:propertyID "orcid";
		schema:value "https://orcid.org/0000-0003-1601-8718";
	];
	schema:familyName "Pardo";
	schema:givenName "Constanza";
	schema:address [ a schema:PostalAddress;
		schema:streetAddress "Institut de Physique du Globe de Paris, 1 rue jussieu";
		schema:addressLocality "Paris";
		schema:postalCode "75238";
		schema:addressCountry "France";
	];
	schema:email "pardo@ipgp.fr";
	schema:telephone "+33183957566";
	#schema:qualifications "Data and services technicalContact, Seismological and Volcanological services";
	schema:qualifications "Engineer";
	schema:affiliation <PIC:999597417>;
	schema:contactPoint <https://orcid.org/0000-0003-1601-8718/contactPoint> ;
.

<<<<<<< HEAD
<https://orcid.org/0000-0002-6874-786X> a schema:Person;
=======
 <https://orcid.org/0000-0002-6874-786X> a schema:Person;
>>>>>>> upstream/EPOS-DCAT-AP-shapes
	schema:identifier [ a schema:PropertyValue;
		schema:propertyID "orcid";
		schema:value "https://orcid.org/0000-0002-6874-786X";
	];
	schema:familyName "Komorowski";
	schema:givenName "Jean-Christophe";
	schema:address [ a schema:PostalAddress;
		schema:streetAddress "Institut de Physique du Globe de Paris, 1 rue jussieu";
		schema:addressLocality "Paris";
		schema:postalCode "75238";
		schema:addressCountry "France";
	];
	schema:email "jeanchristophe.komorowski@gmail.com";
	schema:telephone "+33183957635";
	schema:qualifications "Scientist";
	schema:affiliation <PIC:999597417>;
	schema:contactPoint <https://orcid.org/0000-0002-6874-786X/scientificContact>;
.

<<<<<<< HEAD
<researcherID:E-7067-2017> a schema:Person;
=======
 <researcherID:E-7067-2017> a schema:Person;
>>>>>>> upstream/EPOS-DCAT-AP-shapes
	schema:identifier [ a schema:PropertyValue;
		schema:propertyID "ResearcherID";
		schema:value "researcherID:E-7067-2017";
	];
	schema:familyName "Chaussidon";
	schema:givenName "Marc";
	schema:address [ a schema:PostalAddress;
		schema:streetAddress "Institut de Physique du Globe de Paris, 1 rue jussieu";
		schema:addressLocality "Paris";
		schema:postalCode "75238";
		schema:addressCountry "France";
	];
	schema:email "chaussidon@ipgp.fr";
	schema:telephone "+33183957502";
	schema:qualifications "director";
	schema:affiliation <PIC:999597417>;
	schema:contactPoint <researcherID:E-7067-2017/scientificContact>;
	schema:contactPoint <researcherID:E-7067-2017/legalContact>;
.

<<<<<<< HEAD
<https://orcid.org/0000-0002-4234-3787> a schema:Person;
=======
 <https://orcid.org/0000-0002-4234-3787> a schema:Person;
>>>>>>> upstream/EPOS-DCAT-AP-shapes
	schema:identifier [ a schema:PropertyValue;
		schema:propertyID "orcid";
		schema:value "https://orcid.org/0000-0002-4234-3787";
	];
	schema:familyName "Lemarchand";
	schema:givenName "Arnaud";
	schema:address [ a schema:PostalAddress;
		schema:streetAddress "Institut de Physique du Globe de Paris, 1 rue jussieu";
		schema:addressLocality "Paris";
		schema:postalCode "75238";
		schema:addressCountry "France";
	];
	schema:email "arnaudl@ipgp.fr";
	schema:telephone "+33183957698";
	schema:qualifications "Engineer";
	schema:affiliation <PIC:999597417>;
	schema:contactPoint <https://orcid.org/0000-0002-4234-3787/contactPoint>;

<<<<<<< HEAD
.

# Organization

<PIC:999597417> a schema:Organization;
=======
 .

 # Organization

 <PIC:999597417> a schema:Organization;
>>>>>>> upstream/EPOS-DCAT-AP-shapes
	schema:identifier [ a schema:PropertyValue;
		schema:propertyID "pic";
		schema:value "999597417";
	];
<<<<<<< HEAD
<<<<<<< HEAD
	schema:legalName "Institute of Earth Physics of Paris"@en;
=======
	#schema:legalName "Institute of Earth Physics of Paris"@en;
>>>>>>> upstream/EPOS-DCAT-AP-shapes
	schema:legalName "Institut de Physique du Globe de Paris"@fr;
=======
	schema:legalName "Institute of Earth Physics of Paris"@en;
	#schema:legalName "Institut de Physique du Globe de Paris"@fr;
>>>>>>> e5ea5435
        schema:leiCode "Legal Entity Identifier Search: http://www.lei-lookup.com/#!search" ;
	schema:address [ a schema:PostalAddress;
		schema:streetAddress "1 rue jussieu";
		schema:addressLocality "Paris";
		schema:postalCode "75238";
		schema:addressCountry "France";
	];
	schema:url "http://www.ipgp.fr"^^xsd:anyURI;
	schema:email "accueil@ipgp.fr";
	schema:contactPoint <https://orcid.org/0000-0002-6874-786X/scientificContact>;
	schema:contactPoint <researcherID:E-7067-2017/legalContact>;
	schema:contactPoint <https://orcid.org/0000-0002-4234-3787/contactPoint>;
.

<<<<<<< HEAD
# Contacts


<https://orcid.org/0000-0002-6874-786X/scientificContact> a schema:ContactPoint;
=======
 # Contacts
<https://orcid.org/0000-0003-1601-8718/contactPoint> a schema:ContactPoint;
	schema:email "pardo@ipgp.fr";
	schema:availableLanguage "en" ;
	schema:contactType "contactPoint" ;
.

<https://orcid.org/0000-0002-3039-2530/legalContact> a schema:ContactPoint;
	schema:email "satriano@ipgp.fr";
	schema:availableLanguage "en" ;
	schema:contactType "legalContact" ;
.

 <https://orcid.org/0000-0002-6874-786X/scientificContact> a schema:ContactPoint;
>>>>>>> upstream/EPOS-DCAT-AP-shapes
	schema:email "jeanchristophe.komorowski@gmail.com";
	schema:availableLanguage "en" ;
	schema:contactType "scientificContact" ;
.

<<<<<<< HEAD
<researcherID:E-7067-2017/legalContact> a schema:ContactPoint;
=======
 <researcherID:E-7067-2017/legalContact> a schema:ContactPoint;
>>>>>>> upstream/EPOS-DCAT-AP-shapes
	schema:email "chaussidon@ipgp.fr";
	schema:availableLanguage "en" ;
	schema:contactType "legalContact" ;
.

<<<<<<< HEAD
<researcherID:E-7067-2017/scientificContact> a schema:ContactPoint;
=======
 <researcherID:E-7067-2017/scientificContact> a schema:ContactPoint;
>>>>>>> upstream/EPOS-DCAT-AP-shapes
	schema:email "chaussidon@ipgp.fr";
	schema:availableLanguage "en" ;
	schema:contactType "scientificContact" ;
.

<<<<<<< HEAD
<https://orcid.org/0000-0002-4234-3787/contactPoint> a schema:ContactPoint;
=======
 <https://orcid.org/0000-0002-4234-3787/contactPoint> a schema:ContactPoint;
>>>>>>> upstream/EPOS-DCAT-AP-shapes
	schema:email "arnaudl@ipgp.fr";
	schema:availableLanguage "en" ;
	schema:contactType "contactPoint" ;
.


<<<<<<< HEAD
# Dataset 

<WP11/Tidedata/DDSS006> a dcat:Dataset;
=======
 # Dataset 

 <WP11/Tidedata/DDSS006> a dcat:Dataset;
>>>>>>> upstream/EPOS-DCAT-AP-shapes
		dct:title "Tide Stations and Waveform";
		dct:identifier "WP11/Tidedata/DDSS006";
		adms:identifier [ a adms:Identifier;
			adms:schemaAgency "DDSS-ID";
			skos:notation "WP11-DDSS-006";
		];
		dct:description "Tide station metadata in FDSN StationXML format and  waveforms in miniseed format.";
		dct:created "1990-01-01"^^xsd:date;
		dct:temporal [ a dct:PeriodOfTime;
			schema:startDate "2006-01-01T00:00:00Z"^^xsd:dateTime;
			#schema:endDate "YYYY-MM-DDThh:mm:ssZ"^^xsd:dateTime;
		];
		dct:spatial [ a dct:Location;
			# Antilles 
<<<<<<< HEAD
			locn:geometry "POLYGON(-64 11,-58 11,-58 18,-64 18,-64 11)"^^gsp:wktLiteral;
=======
			locn:geometry "POLYGON((-64 11,-58 11,-58 18,-64 18,-64 11))"^^gsp:wktLiteral;
>>>>>>> upstream/EPOS-DCAT-AP-shapes
					];
		dcat:theme <epos:TideWaveform>;
		dcat:theme <epos:TideStation>;
		dcat:keyword "volcanology", "deformation", "geodetic", "tide", "waveform", "IPGP", "Dataselect", "FDSN-WS", "StationXML","miniseed";
		dct:publisher <PIC:999597417>;
<<<<<<< HEAD
		dcat:distribution <WP11/Tidedata/WP11-DDSS-006/distribution/dataselect>;
=======
		dcat:distribution <WP11/Tidedata/DDSS006/distribution/dataselect>;
>>>>>>> upstream/EPOS-DCAT-AP-shapes
		dcat:distribution <http://ws.ipgp.fr/fdsnws/station/1/query>;
		owl:versionInfo "0";
		dcat:contactPoint <https://orcid.org/0000-0002-4234-3787/contactPoint>;
.

<<<<<<< HEAD
# distribution
=======
 # distribution
>>>>>>> upstream/EPOS-DCAT-AP-shapes
<WP11/Tidedata/DDSS006/distribution/dataselect> a dcat:Distribution;
		dct:identifier "WP11/Tidedata/DDSS006/distribution/dataselect";
		dct:description "This distribution provides access to tide waveforms encoded in the miniSEED format. Its related dataset covers the time period since 2006 and is limited to Guadeloupe in the Lesser Antilles.";
		dct:title "Tide waveform";
		dct:issued "2013-01-01"^^xsd:date;
		dct:modified "2017-12-09"^^xsd:date;
		dct:type "http://publications.europa.eu/resource/authority/distribution-type/WEB_SERVICE"^^xsd:anyURI;
		dct:conformsTo <ws.ipgp.fr/fdsnws/dataselect/ws>;
		dcat:accessURL <ws.ipgp.fr/fdsnws/dataselect/operation>;
		dct:license "http://creativecommons.org/licenses/by-nc/4.0/"^^xsd:anyURI;
		dct:format "http://publications.europa.eu/resource/authority/file-type/BIN"^^xsd:anyURI;
.

<<<<<<< HEAD
<http://ws.ipgp.fr/fdsnws/station/1/query> a dcat:Distribution;
=======
 <http://ws.ipgp.fr/fdsnws/station/1/query> a dcat:Distribution;
>>>>>>> upstream/EPOS-DCAT-AP-shapes
		dct:identifier "http://ws.ipgp.fr/fdsnws/station/1/query";
		dct:title "Tide meta-data";
		dct:description " This distribution provides access to  meta-data of tide stations encoded in the stationXML. Its related dataset covers the time period since 2006 and is limited to Guadeloupe in the Lesser Antilles.";
		dct:issued "2013-01-01"^^xsd:date;
		dct:modified "2017-12-09"^^xsd:date;
		dct:type "http://publications.europa.eu/resource/authority/distribution-type/WEB_SERVICE"^^xsd:anyURI;
		dct:conformsTo <ws.ipgp.fr/fdsnws/station/ws>;
		dcat:accessURL <ws.ipgp.fr/fdsnws/station>;
		dct:license "http://creativecommons.org/licenses/by-nc/4.0/"^^xsd:anyURI;
		dct:format "http://publications.europa.eu/resource/authority/file-type/XML"^^xsd:anyURI;
.


<<<<<<< HEAD
# Webservice Dataselect

<ws.ipgp.fr/fdsnws/dataselect/ws> a epos:WebService;
=======
 # Webservice Dataselect

 <ws.ipgp.fr/fdsnws/dataselect/ws> a epos:WebService;
>>>>>>> upstream/EPOS-DCAT-AP-shapes
	schema:identifier "ws.ipgp.fr/fdsnws/dataselect/ws";
	schema:description "This web service provides access to tide gage waveforms. Service implements the dataselect web service according to the standard 1.0 set by the Federation of Digital Seismograph Networks (FDSN).";
	dcat:theme <epos:TideWaveform>;
	schema:name "Tide waveforms in Guadeloupe - Lesser Antilles";
	hydra:entrypoint "http://ws.ipgp.fr/fdsnws/"^^xsd:anyURI;
	schema:provider <PIC:999597417>;
	schema:datePublished "2013-01-01"^^xsd:date;
	schema:dateModified "2017-09-12"^^xsd:date;
	dct:spatial [ a dct:Location;
		#locn:geometry "POLYGON(180.0 -90.0,-180.0 -90.0,-180.0 90.0,180.0 90.0,180.0 -90.0)"^^gsp:wktLiteral;
<<<<<<< HEAD
		locn:geometry "POLYGON(-64 11,-58 11,-58 18,-64 18,-64 11)"^^gsp:wktLiteral;
		locn:geometry "POLYGON(54.5 -21.5 , 56.5 -21.5 , 56.5 -20.5 , 54.5 -20.5 , 54.5 -21.5)"^^gsp:wktLiteral;
=======
		locn:geometry "POLYGON((-64 11,-58 11,-58 18,-64 18,-64 11))"^^gsp:wktLiteral;
		locn:geometry "POLYGON((54.5 -21.5 , 56.5 -21.5 , 56.5 -20.5 , 54.5 -20.5 , 54.5 -21.5))"^^gsp:wktLiteral;
>>>>>>> upstream/EPOS-DCAT-AP-shapes
	];
	hydra:supportedOperation <ws.ipgp.fr/fdsnws/dataselect/operation>;
	schema:keywords "Geodesy",  "Tide" , "IPGP" , "dataselect" , "FDSN-WS", "Tide waveforms" ;
	dct:license "http://creativecommons.org/licenses/by-nc/4.0/"^^xsd:anyURI;
	dct:temporal [ a dct:PeriodOfTime;
		schema:startDate "1980-01-01T00:00:00Z"^^xsd:dateTime;
		#schema:endDate "YYYY-MM-DDThh:mm:ssZ"^^xsd:dateTime;
	];
	dcat:contactPoint <https://orcid.org/0000-0003-1601-8718/contactPoint>;
.

<<<<<<< HEAD
# Webservice Station
<ws.ipgp.fr/fdsnws/station/ws> a epos:WebService;
	schema:identifier "ws.ipgp.fr/fdsnws/station/ws";
	schema:description "This web service provides access to tide station, instrumentation, and response data. Service implements the station web service according to the standard 1.0 set by the Federation of Digital Seismograph Networks (FDSN).";
	dcat:theme <epos:Station>;
=======
 # Webservice Station
<ws.ipgp.fr/fdsnws/station/ws> a epos:WebService;
	schema:identifier "ws.ipgp.fr/fdsnws/station/ws";
	schema:description "This web service provides access to tide station, instrumentation, and response data. Service implements the station web service according to the standard 1.0 set by the Federation of Digital Seismograph Networks (FDSN).";
	dcat:theme <epos:TideStation>;
>>>>>>> upstream/EPOS-DCAT-AP-shapes
	schema:name "Meta-data of the tide gage in Guadeloupe - Lesser Antilles";
	hydra:entrypoint "http://ws.ipgp.fr/fdsnws/"^^xsd:anyURI;
	schema:provider <PIC:999597417>;
	schema:datePublished "2013-01-01"^^xsd:date;
	schema:dateModified "2017-09-12"^^xsd:date;
	dct:spatial [ a dct:Location;
		#locn:geometry "POLYGON(180.0 -90.0,-180.0 -90.0,-180.0 90.0,180.0 90.0,180.0 -90.0)"^^gsp:wktLiteral;
<<<<<<< HEAD
		locn:geometry "POLYGON(-64 11,-58 11,-58 18,-64 18,-64 11)"^^gsp:wktLiteral;
		locn:geometry "POLYGON(54.5 -21.5 , 56.5 -21.5 , 56.5 -20.5 , 54.5 -20.5 , 54.5 -21.5)"^^gsp:wktLiteral;
	];
	
	hydra:supportedOperation <ws.ipgp.fr/fdsnws/station>;
=======
		locn:geometry "POLYGON((-64 11,-58 11,-58 18,-64 18,-64 11))"^^gsp:wktLiteral;
		locn:geometry "POLYGON((54.5 -21.5 , 56.5 -21.5 , 56.5 -20.5 , 54.5 -20.5 , 54.5 -21.5))"^^gsp:wktLiteral;
	];

 	hydra:supportedOperation <ws.ipgp.fr/fdsnws/station>;
>>>>>>> upstream/EPOS-DCAT-AP-shapes
	schema:keywords "Geodesy", "Tide" , "IPGP" , "dataselect" , "FDSN-WS", "Tide waveforms" ;
	dct:license "http://creativecommons.org/licenses/by-nc/4.0/"^^xsd:anyURI;
	dct:temporal [ a dct:PeriodOfTime;
		schema:startDate "1980-01-01T00:00:00Z"^^xsd:dateTime;
		#schema:endDate "YYYY-MM-DDThh:mm:ssZ"^^xsd:dateTime;
	];
	dcat:contactPoint <https://orcid.org/0000-0003-1601-8718/contactPoint>;
.

<<<<<<< HEAD
<ws.ipgp.fr/fdsnws/dataselect/operation> a hydra:Operation;
=======
 <ws.ipgp.fr/fdsnws/dataselect/operation> a hydra:Operation;
>>>>>>> upstream/EPOS-DCAT-AP-shapes
		hydra:method "GET"^^xsd:string;
		hydra:returns "application/vnd.fdsn.mseed";
		hydra:property[ a hydra:IriTemplate;
			hydra:template "http://ws.ipgp.fr/fdsnws/dataselect/1/query{?starttime, endtime, network, station, location, channel, quality, minimumlength, longestonly}"^^xsd:string;
				hydra:mapping[ a hydra:IriTemplateMapping;
<<<<<<< HEAD
					hydra:variable "starttime"^^xsd:dateTime;
=======
					hydra:variable "starttime";
>>>>>>> upstream/EPOS-DCAT-AP-shapes
					hydra:property "schema:startDate";
					schema:valuePattern "YYYY-MM-DDThh:mm:ss";
					rdfs:range "xsd:dateTime";
					rdfs:label "start of the timespan of requested data (format:YYYY-MM-DD or YYYY-MM-DDTHH:MM:SS)";
                    schema:defaultValue "2000-01-01T00:00:00";
					hydra:required "true"^^xsd:boolean;
				];
				hydra:mapping[ a hydra:IriTemplateMapping;
<<<<<<< HEAD
					hydra:variable "endtime"^^xsd:dateTime;
					hydra:property "schema:endDate";
					schema:valuePattern "YYYY-MM-DDThh:mm:ss";					
=======
					hydra:variable "endtime";
					hydra:property "schema:endDate";
					schema:valuePattern "YYYY-MM-DDThh:mm:ss";					      
>>>>>>> upstream/EPOS-DCAT-AP-shapes
					rdfs:range "xsd:dateTime";
					rdfs:label "end of the timespan of requested data (format:YYYY-MM-DD  or YYYY-MM-DDTHH:MM:SS)";
          			schema:defaultValue "2000-01-02T00:00:00";
					hydra:required "true"^^xsd:boolean;
				];
				hydra:mapping[ a hydra:IriTemplateMapping;
					hydra:variable "network"^^xsd:string;
					rdfs:range "xsd:string";
					rdfs:label "network code or comma seperated network codes, wildcards (? or *) are authorized";
          			schema:defaultValue "RD";
					hydra:required "true"^^xsd:boolean;
				];
				hydra:mapping[ a hydra:IriTemplateMapping;
					hydra:variable "station"^^xsd:string;
					rdfs:range "xsd:string";
          			schema:defaultValue "LOR";
					rdfs:label "station code or comma seperated stations codes, wildcards (? or *) are authorized";
					hydra:required "true"^^xsd:boolean;
				];
				hydra:mapping[ a hydra:IriTemplateMapping;
					hydra:variable "location"^^xsd:string;
					rdfs:range "xsd:string";
          			schema:defaultValue "*";
					rdfs:label "location code or comma seperated location codes, wildcards (? or *) are authorized";
					hydra:required "true"^^xsd:boolean;
				];
				hydra:mapping[ a hydra:IriTemplateMapping;
					hydra:variable "channel"^^xsd:string;
					rdfs:range "xsd:string";
          			schema:defaultValue "*T*";
					rdfs:label "channel code or comma seperated channels, wildcards (? or *) are authorized";
					http:paramValue "*T*";
					hydra:required "true"^^xsd:boolean;
				];
				hydra:mapping[ a hydra:IriTemplateMapping;
					hydra:variable "quality"^^xsd:string;
					rdfs:range "xsd:string";
					rdfs:label "select data based on miniSEED data quality indicator";
					http:paramValue "D";
					http:paramValue "R";
					http:paramValue "Q";
					http:paramValue "M";
					http:paramValue "B";
          #schema:defaultValue "Q";
					hydra:required "true"^^xsd:boolean;
				];
				hydra:mapping[ a hydra:IriTemplateMapping;
					hydra:variable "minimumlength"^^xsd:string;
					rdfs:range "xsd:integer";
					rdfs:label "minimum length of the continous record of data";
          #schema:defaultValue "4096";
					hydra:required "true"^^xsd:boolean;
				];
				hydra:mapping[ a hydra:IriTemplateMapping;
					hydra:variable "longestonly"^^xsd:string;
					rdfs:range "xsd:string";
					rdfs:label "limit the result to the longest continuous segment per channel";
					http:paramValue "true";
					http:paramValue "false";
          #schema:defaultValue "false";
					hydra:required "true"^^xsd:boolean;
				];
		] ;
.
	<ws.ipgp.fr/fdsnws/station> a hydra:Operation;
		hydra:method "GET"^^xsd:string;
		hydra:returns "application/xml";
		hydra:property[ a hydra:IriTemplate;
			hydra:template "http://ws.ipgp.fr/fdsnws/station/1/query{?starttime, endtime, network, station, location, channel, minlatitude, maxlatitude, minlongitude, maxlongitude, level, nodata}"^^xsd:string;
				hydra:mapping[ a hydra:IriTemplateMapping;
<<<<<<< HEAD
					hydra:variable "starttime"^^xsd:dateTime;
=======
					hydra:variable "starttime";
>>>>>>> upstream/EPOS-DCAT-AP-shapes
					hydra:property "schema:startDate";
					schema:valuePattern "YYYY-MM-DDThh:mm:ss";
					rdfs:range "xsd:dateTime";
					rdfs:label "start of the timespan of requested data (format:YYYY-MM-DD or YYYY-MM-DDTHH:MM:SS)";
					schema:defaultValue "2000-01-01";
					hydra:required "true"^^xsd:boolean;
				];
				hydra:mapping[ a hydra:IriTemplateMapping;
<<<<<<< HEAD
					hydra:variable "endtime"^^xsd:dateTime;
=======
					hydra:variable "endtime";
>>>>>>> upstream/EPOS-DCAT-AP-shapes
					hydra:property "schema:endDate";
					schema:valuePattern "YYYY-MM-DDThh:mm:ss";
					rdfs:range "xsd:dateTime";
					rdfs:label "end of the timespan of requested data (format:YYYY-MM-DD  or YYYY-MM-DDTHH:MM:SS)";
					schema:defaultValue "2000-01-02";
					hydra:required "true"^^xsd:boolean;
				];
				hydra:mapping[ a hydra:IriTemplateMapping;
					hydra:variable "network"^^xsd:string;
					rdfs:range "xsd:string";
					rdfs:label "network code or comma seperated network codes, wildcards (? or *) are authorized";
					schema:defaultValue "*";
					hydra:required "true"^^xsd:boolean;
				];
				hydra:mapping[ a hydra:IriTemplateMapping;
					hydra:variable "station"^^xsd:string;
					rdfs:range "xsd:string";
					rdfs:label "station code or comma seperated stations codes, wildcards (? or *) are authorized";
					schema:defaultValue "*";
					hydra:required "true"^^xsd:boolean;
				];
				hydra:mapping[ a hydra:IriTemplateMapping;
					hydra:variable "location"^^xsd:string;
					rdfs:range "xsd:string";
					rdfs:label "location code or comma seperated location codes, wildcards (? or *) are authorized";
					schema:defaultValue "*";
					hydra:required "true"^^xsd:boolean;
				];
				hydra:mapping[ a hydra:IriTemplateMapping;
					hydra:variable "channel"^^xsd:string;
					rdfs:range "xsd:string";
					rdfs:label "channel code or comma seperated channels, wildcards (? or *) are authorized";
					schema:defaultValue "*T*";
					http:paramValue "*T*";
					hydra:required "true"^^xsd:boolean;
				];
				hydra:mapping[ a hydra:IriTemplateMapping;
					hydra:variable "minlatitude"^^xsd:string;
					hydra:property "epos:southernmostLatitude";
					rdfs:range "xsd:decimal";
					rdfs:label "Minimum Latitude";
					schema:minValue "-90";
					schema:maxValue "90";
					schema:defaultValue "-90";
					hydra:required "false"^^xsd:boolean;
				];
				hydra:mapping[ a hydra:IriTemplateMapping;
					hydra:variable "maxlatitude"^^xsd:string;
					hydra:property "epos:northernmostLatitude";
					rdfs:range "xsd:decimal";
					rdfs:label "Maximum Latitude";
					schema:minValue "-90";
					schema:maxValue "90";
					schema:defaultValue "90";
					hydra:required "false"^^xsd:boolean;
				];
				hydra:mapping[ a hydra:IriTemplateMapping;
					hydra:variable "minlongitude"^^xsd:string;
					hydra:property "epos:westernmostLongitude";
					rdfs:range "xsd:decimal";
					rdfs:label "Minimum Longitude";
					schema:minValue "-180";
					schema:maxValue "180";
					schema:defaultValue "-180";
					hydra:required "false"^^xsd:boolean;
				];
				hydra:mapping[ a hydra:IriTemplateMapping;
					hydra:variable "maxlongitude"^^xsd:string;
					hydra:property "epos:easternmostLongitude";
					rdfs:range "xsd:decimal";
					rdfs:label "Maximum Longitude";
					schema:defaultValue "180";
					hydra:required "false"^^xsd:boolean;
				];
				hydra:mapping[ a hydra:IriTemplateMapping;
					hydra:variable "level"^^xsd:string;
					rdfs:range "xsd:string";
					rdfs:label "Level of information";
					schema:defaultValue "station";
					http:paramValue "network";
					http:paramValue "station";
					http:paramValue "channel";
					http:paramValue "response";
					hydra:required "false"^^xsd:boolean;
				];
				hydra:mapping[ a hydra:IriTemplateMapping;
					hydra:variable "nodata"^^xsd:string;
					rdfs:range "xsd:integer";
					rdfs:label "HTTP error code if no data is found";
					schema:defaultValue "404";
					http:paramValue "204";
					http:paramValue "404";
					hydra:required "false"^^xsd:boolean;
				];
		] ;
.

<<<<<<< HEAD
# Domain and subdomain
=======
 # Domain and subdomain
>>>>>>> upstream/EPOS-DCAT-AP-shapes

<epos:VolcanoObservations> a skos:ConceptScheme;
	dct:title "Volcano Observations";
	dct:description "It contains the concepts of Volcano-Observations";
.
<<<<<<< HEAD
<epos:Geodeticdata> a skos:Concept;
=======
<epos:TideWaveform> a skos:Concept;
>>>>>>> upstream/EPOS-DCAT-AP-shapes
	skos:inScheme <epos:VolcanoObservations>;
	skos:prefLabel "Tide Waveforms";
.

<<<<<<< HEAD
<epos:Geodeticdata> a skos:Concept;
	skos:inScheme <epos:VolcanoObservations>;
	skos:prefLabel "Tide Stations";
.

		

=======
 <epos:TideStation> a skos:Concept;
	skos:inScheme <epos:VolcanoObservations>;
	skos:prefLabel "Tide Stations";
.
>>>>>>> upstream/EPOS-DCAT-AP-shapes<|MERGE_RESOLUTION|>--- conflicted
+++ resolved
@@ -16,17 +16,10 @@
 @prefix owl: <http://www.w3.org/2002/07/owl#> .
 @prefix gsp: <http://www.opengis.net/ont/geosparql#> .
 
-<<<<<<< HEAD
-# PERSON 
-
-
-<https://orcid.org/0000-0002-3039-2530> a schema:Person;
-=======
  # PERSON 
 
 
  <https://orcid.org/0000-0002-3039-2530> a schema:Person;
->>>>>>> upstream/EPOS-DCAT-AP-shapes
 	schema:identifier [ a schema:PropertyValue;
 		schema:propertyID "orcid";
 		schema:value "https://orcid.org/0000-0002-3039-2530";
@@ -46,11 +39,7 @@
 	schema:contactPoint <https://orcid.org/0000-0002-3039-2530/legalContact>;
 .
 
-<<<<<<< HEAD
-<https://orcid.org/0000-0003-1601-8718> a schema:Person;
-=======
  <https://orcid.org/0000-0003-1601-8718> a schema:Person;
->>>>>>> upstream/EPOS-DCAT-AP-shapes
 	schema:identifier [ a schema:PropertyValue;
 		schema:propertyID "orcid";
 		schema:value "https://orcid.org/0000-0003-1601-8718";
@@ -71,11 +60,7 @@
 	schema:contactPoint <https://orcid.org/0000-0003-1601-8718/contactPoint> ;
 .
 
-<<<<<<< HEAD
-<https://orcid.org/0000-0002-6874-786X> a schema:Person;
-=======
  <https://orcid.org/0000-0002-6874-786X> a schema:Person;
->>>>>>> upstream/EPOS-DCAT-AP-shapes
 	schema:identifier [ a schema:PropertyValue;
 		schema:propertyID "orcid";
 		schema:value "https://orcid.org/0000-0002-6874-786X";
@@ -95,11 +80,7 @@
 	schema:contactPoint <https://orcid.org/0000-0002-6874-786X/scientificContact>;
 .
 
-<<<<<<< HEAD
-<researcherID:E-7067-2017> a schema:Person;
-=======
  <researcherID:E-7067-2017> a schema:Person;
->>>>>>> upstream/EPOS-DCAT-AP-shapes
 	schema:identifier [ a schema:PropertyValue;
 		schema:propertyID "ResearcherID";
 		schema:value "researcherID:E-7067-2017";
@@ -120,11 +101,7 @@
 	schema:contactPoint <researcherID:E-7067-2017/legalContact>;
 .
 
-<<<<<<< HEAD
-<https://orcid.org/0000-0002-4234-3787> a schema:Person;
-=======
  <https://orcid.org/0000-0002-4234-3787> a schema:Person;
->>>>>>> upstream/EPOS-DCAT-AP-shapes
 	schema:identifier [ a schema:PropertyValue;
 		schema:propertyID "orcid";
 		schema:value "https://orcid.org/0000-0002-4234-3787";
@@ -143,34 +120,17 @@
 	schema:affiliation <PIC:999597417>;
 	schema:contactPoint <https://orcid.org/0000-0002-4234-3787/contactPoint>;
 
-<<<<<<< HEAD
-.
-
-# Organization
-
-<PIC:999597417> a schema:Organization;
-=======
  .
 
  # Organization
 
  <PIC:999597417> a schema:Organization;
->>>>>>> upstream/EPOS-DCAT-AP-shapes
 	schema:identifier [ a schema:PropertyValue;
 		schema:propertyID "pic";
 		schema:value "999597417";
 	];
-<<<<<<< HEAD
-<<<<<<< HEAD
-	schema:legalName "Institute of Earth Physics of Paris"@en;
-=======
-	#schema:legalName "Institute of Earth Physics of Paris"@en;
->>>>>>> upstream/EPOS-DCAT-AP-shapes
-	schema:legalName "Institut de Physique du Globe de Paris"@fr;
-=======
 	schema:legalName "Institute of Earth Physics of Paris"@en;
 	#schema:legalName "Institut de Physique du Globe de Paris"@fr;
->>>>>>> e5ea5435
         schema:leiCode "Legal Entity Identifier Search: http://www.lei-lookup.com/#!search" ;
 	schema:address [ a schema:PostalAddress;
 		schema:streetAddress "1 rue jussieu";
@@ -185,12 +145,6 @@
 	schema:contactPoint <https://orcid.org/0000-0002-4234-3787/contactPoint>;
 .
 
-<<<<<<< HEAD
-# Contacts
-
-
-<https://orcid.org/0000-0002-6874-786X/scientificContact> a schema:ContactPoint;
-=======
  # Contacts
 <https://orcid.org/0000-0003-1601-8718/contactPoint> a schema:ContactPoint;
 	schema:email "pardo@ipgp.fr";
@@ -205,52 +159,33 @@
 .
 
  <https://orcid.org/0000-0002-6874-786X/scientificContact> a schema:ContactPoint;
->>>>>>> upstream/EPOS-DCAT-AP-shapes
 	schema:email "jeanchristophe.komorowski@gmail.com";
 	schema:availableLanguage "en" ;
 	schema:contactType "scientificContact" ;
 .
 
-<<<<<<< HEAD
-<researcherID:E-7067-2017/legalContact> a schema:ContactPoint;
-=======
  <researcherID:E-7067-2017/legalContact> a schema:ContactPoint;
->>>>>>> upstream/EPOS-DCAT-AP-shapes
 	schema:email "chaussidon@ipgp.fr";
 	schema:availableLanguage "en" ;
 	schema:contactType "legalContact" ;
 .
 
-<<<<<<< HEAD
-<researcherID:E-7067-2017/scientificContact> a schema:ContactPoint;
-=======
  <researcherID:E-7067-2017/scientificContact> a schema:ContactPoint;
->>>>>>> upstream/EPOS-DCAT-AP-shapes
 	schema:email "chaussidon@ipgp.fr";
 	schema:availableLanguage "en" ;
 	schema:contactType "scientificContact" ;
 .
 
-<<<<<<< HEAD
-<https://orcid.org/0000-0002-4234-3787/contactPoint> a schema:ContactPoint;
-=======
  <https://orcid.org/0000-0002-4234-3787/contactPoint> a schema:ContactPoint;
->>>>>>> upstream/EPOS-DCAT-AP-shapes
 	schema:email "arnaudl@ipgp.fr";
 	schema:availableLanguage "en" ;
 	schema:contactType "contactPoint" ;
 .
 
 
-<<<<<<< HEAD
-# Dataset 
-
-<WP11/Tidedata/DDSS006> a dcat:Dataset;
-=======
  # Dataset 
 
  <WP11/Tidedata/DDSS006> a dcat:Dataset;
->>>>>>> upstream/EPOS-DCAT-AP-shapes
 		dct:title "Tide Stations and Waveform";
 		dct:identifier "WP11/Tidedata/DDSS006";
 		adms:identifier [ a adms:Identifier;
@@ -265,31 +200,19 @@
 		];
 		dct:spatial [ a dct:Location;
 			# Antilles 
-<<<<<<< HEAD
-			locn:geometry "POLYGON(-64 11,-58 11,-58 18,-64 18,-64 11)"^^gsp:wktLiteral;
-=======
 			locn:geometry "POLYGON((-64 11,-58 11,-58 18,-64 18,-64 11))"^^gsp:wktLiteral;
->>>>>>> upstream/EPOS-DCAT-AP-shapes
 					];
 		dcat:theme <epos:TideWaveform>;
 		dcat:theme <epos:TideStation>;
 		dcat:keyword "volcanology", "deformation", "geodetic", "tide", "waveform", "IPGP", "Dataselect", "FDSN-WS", "StationXML","miniseed";
 		dct:publisher <PIC:999597417>;
-<<<<<<< HEAD
-		dcat:distribution <WP11/Tidedata/WP11-DDSS-006/distribution/dataselect>;
-=======
 		dcat:distribution <WP11/Tidedata/DDSS006/distribution/dataselect>;
->>>>>>> upstream/EPOS-DCAT-AP-shapes
 		dcat:distribution <http://ws.ipgp.fr/fdsnws/station/1/query>;
 		owl:versionInfo "0";
 		dcat:contactPoint <https://orcid.org/0000-0002-4234-3787/contactPoint>;
 .
 
-<<<<<<< HEAD
-# distribution
-=======
  # distribution
->>>>>>> upstream/EPOS-DCAT-AP-shapes
 <WP11/Tidedata/DDSS006/distribution/dataselect> a dcat:Distribution;
 		dct:identifier "WP11/Tidedata/DDSS006/distribution/dataselect";
 		dct:description "This distribution provides access to tide waveforms encoded in the miniSEED format. Its related dataset covers the time period since 2006 and is limited to Guadeloupe in the Lesser Antilles.";
@@ -303,11 +226,7 @@
 		dct:format "http://publications.europa.eu/resource/authority/file-type/BIN"^^xsd:anyURI;
 .
 
-<<<<<<< HEAD
-<http://ws.ipgp.fr/fdsnws/station/1/query> a dcat:Distribution;
-=======
  <http://ws.ipgp.fr/fdsnws/station/1/query> a dcat:Distribution;
->>>>>>> upstream/EPOS-DCAT-AP-shapes
 		dct:identifier "http://ws.ipgp.fr/fdsnws/station/1/query";
 		dct:title "Tide meta-data";
 		dct:description " This distribution provides access to  meta-data of tide stations encoded in the stationXML. Its related dataset covers the time period since 2006 and is limited to Guadeloupe in the Lesser Antilles.";
@@ -321,15 +240,9 @@
 .
 
 
-<<<<<<< HEAD
-# Webservice Dataselect
-
-<ws.ipgp.fr/fdsnws/dataselect/ws> a epos:WebService;
-=======
  # Webservice Dataselect
 
  <ws.ipgp.fr/fdsnws/dataselect/ws> a epos:WebService;
->>>>>>> upstream/EPOS-DCAT-AP-shapes
 	schema:identifier "ws.ipgp.fr/fdsnws/dataselect/ws";
 	schema:description "This web service provides access to tide gage waveforms. Service implements the dataselect web service according to the standard 1.0 set by the Federation of Digital Seismograph Networks (FDSN).";
 	dcat:theme <epos:TideWaveform>;
@@ -340,13 +253,8 @@
 	schema:dateModified "2017-09-12"^^xsd:date;
 	dct:spatial [ a dct:Location;
 		#locn:geometry "POLYGON(180.0 -90.0,-180.0 -90.0,-180.0 90.0,180.0 90.0,180.0 -90.0)"^^gsp:wktLiteral;
-<<<<<<< HEAD
-		locn:geometry "POLYGON(-64 11,-58 11,-58 18,-64 18,-64 11)"^^gsp:wktLiteral;
-		locn:geometry "POLYGON(54.5 -21.5 , 56.5 -21.5 , 56.5 -20.5 , 54.5 -20.5 , 54.5 -21.5)"^^gsp:wktLiteral;
-=======
 		locn:geometry "POLYGON((-64 11,-58 11,-58 18,-64 18,-64 11))"^^gsp:wktLiteral;
 		locn:geometry "POLYGON((54.5 -21.5 , 56.5 -21.5 , 56.5 -20.5 , 54.5 -20.5 , 54.5 -21.5))"^^gsp:wktLiteral;
->>>>>>> upstream/EPOS-DCAT-AP-shapes
 	];
 	hydra:supportedOperation <ws.ipgp.fr/fdsnws/dataselect/operation>;
 	schema:keywords "Geodesy",  "Tide" , "IPGP" , "dataselect" , "FDSN-WS", "Tide waveforms" ;
@@ -358,19 +266,11 @@
 	dcat:contactPoint <https://orcid.org/0000-0003-1601-8718/contactPoint>;
 .
 
-<<<<<<< HEAD
-# Webservice Station
-<ws.ipgp.fr/fdsnws/station/ws> a epos:WebService;
-	schema:identifier "ws.ipgp.fr/fdsnws/station/ws";
-	schema:description "This web service provides access to tide station, instrumentation, and response data. Service implements the station web service according to the standard 1.0 set by the Federation of Digital Seismograph Networks (FDSN).";
-	dcat:theme <epos:Station>;
-=======
  # Webservice Station
 <ws.ipgp.fr/fdsnws/station/ws> a epos:WebService;
 	schema:identifier "ws.ipgp.fr/fdsnws/station/ws";
 	schema:description "This web service provides access to tide station, instrumentation, and response data. Service implements the station web service according to the standard 1.0 set by the Federation of Digital Seismograph Networks (FDSN).";
 	dcat:theme <epos:TideStation>;
->>>>>>> upstream/EPOS-DCAT-AP-shapes
 	schema:name "Meta-data of the tide gage in Guadeloupe - Lesser Antilles";
 	hydra:entrypoint "http://ws.ipgp.fr/fdsnws/"^^xsd:anyURI;
 	schema:provider <PIC:999597417>;
@@ -378,19 +278,11 @@
 	schema:dateModified "2017-09-12"^^xsd:date;
 	dct:spatial [ a dct:Location;
 		#locn:geometry "POLYGON(180.0 -90.0,-180.0 -90.0,-180.0 90.0,180.0 90.0,180.0 -90.0)"^^gsp:wktLiteral;
-<<<<<<< HEAD
-		locn:geometry "POLYGON(-64 11,-58 11,-58 18,-64 18,-64 11)"^^gsp:wktLiteral;
-		locn:geometry "POLYGON(54.5 -21.5 , 56.5 -21.5 , 56.5 -20.5 , 54.5 -20.5 , 54.5 -21.5)"^^gsp:wktLiteral;
-	];
-	
-	hydra:supportedOperation <ws.ipgp.fr/fdsnws/station>;
-=======
 		locn:geometry "POLYGON((-64 11,-58 11,-58 18,-64 18,-64 11))"^^gsp:wktLiteral;
 		locn:geometry "POLYGON((54.5 -21.5 , 56.5 -21.5 , 56.5 -20.5 , 54.5 -20.5 , 54.5 -21.5))"^^gsp:wktLiteral;
 	];
 
  	hydra:supportedOperation <ws.ipgp.fr/fdsnws/station>;
->>>>>>> upstream/EPOS-DCAT-AP-shapes
 	schema:keywords "Geodesy", "Tide" , "IPGP" , "dataselect" , "FDSN-WS", "Tide waveforms" ;
 	dct:license "http://creativecommons.org/licenses/by-nc/4.0/"^^xsd:anyURI;
 	dct:temporal [ a dct:PeriodOfTime;
@@ -400,21 +292,13 @@
 	dcat:contactPoint <https://orcid.org/0000-0003-1601-8718/contactPoint>;
 .
 
-<<<<<<< HEAD
-<ws.ipgp.fr/fdsnws/dataselect/operation> a hydra:Operation;
-=======
  <ws.ipgp.fr/fdsnws/dataselect/operation> a hydra:Operation;
->>>>>>> upstream/EPOS-DCAT-AP-shapes
 		hydra:method "GET"^^xsd:string;
 		hydra:returns "application/vnd.fdsn.mseed";
 		hydra:property[ a hydra:IriTemplate;
 			hydra:template "http://ws.ipgp.fr/fdsnws/dataselect/1/query{?starttime, endtime, network, station, location, channel, quality, minimumlength, longestonly}"^^xsd:string;
 				hydra:mapping[ a hydra:IriTemplateMapping;
-<<<<<<< HEAD
-					hydra:variable "starttime"^^xsd:dateTime;
-=======
 					hydra:variable "starttime";
->>>>>>> upstream/EPOS-DCAT-AP-shapes
 					hydra:property "schema:startDate";
 					schema:valuePattern "YYYY-MM-DDThh:mm:ss";
 					rdfs:range "xsd:dateTime";
@@ -423,15 +307,9 @@
 					hydra:required "true"^^xsd:boolean;
 				];
 				hydra:mapping[ a hydra:IriTemplateMapping;
-<<<<<<< HEAD
-					hydra:variable "endtime"^^xsd:dateTime;
-					hydra:property "schema:endDate";
-					schema:valuePattern "YYYY-MM-DDThh:mm:ss";					
-=======
 					hydra:variable "endtime";
 					hydra:property "schema:endDate";
 					schema:valuePattern "YYYY-MM-DDThh:mm:ss";					      
->>>>>>> upstream/EPOS-DCAT-AP-shapes
 					rdfs:range "xsd:dateTime";
 					rdfs:label "end of the timespan of requested data (format:YYYY-MM-DD  or YYYY-MM-DDTHH:MM:SS)";
           			schema:defaultValue "2000-01-02T00:00:00";
@@ -502,11 +380,7 @@
 		hydra:property[ a hydra:IriTemplate;
 			hydra:template "http://ws.ipgp.fr/fdsnws/station/1/query{?starttime, endtime, network, station, location, channel, minlatitude, maxlatitude, minlongitude, maxlongitude, level, nodata}"^^xsd:string;
 				hydra:mapping[ a hydra:IriTemplateMapping;
-<<<<<<< HEAD
-					hydra:variable "starttime"^^xsd:dateTime;
-=======
 					hydra:variable "starttime";
->>>>>>> upstream/EPOS-DCAT-AP-shapes
 					hydra:property "schema:startDate";
 					schema:valuePattern "YYYY-MM-DDThh:mm:ss";
 					rdfs:range "xsd:dateTime";
@@ -515,11 +389,7 @@
 					hydra:required "true"^^xsd:boolean;
 				];
 				hydra:mapping[ a hydra:IriTemplateMapping;
-<<<<<<< HEAD
-					hydra:variable "endtime"^^xsd:dateTime;
-=======
 					hydra:variable "endtime";
->>>>>>> upstream/EPOS-DCAT-AP-shapes
 					hydra:property "schema:endDate";
 					schema:valuePattern "YYYY-MM-DDThh:mm:ss";
 					rdfs:range "xsd:dateTime";
@@ -617,36 +487,18 @@
 		] ;
 .
 
-<<<<<<< HEAD
-# Domain and subdomain
-=======
  # Domain and subdomain
->>>>>>> upstream/EPOS-DCAT-AP-shapes
 
 <epos:VolcanoObservations> a skos:ConceptScheme;
 	dct:title "Volcano Observations";
 	dct:description "It contains the concepts of Volcano-Observations";
 .
-<<<<<<< HEAD
-<epos:Geodeticdata> a skos:Concept;
-=======
 <epos:TideWaveform> a skos:Concept;
->>>>>>> upstream/EPOS-DCAT-AP-shapes
 	skos:inScheme <epos:VolcanoObservations>;
 	skos:prefLabel "Tide Waveforms";
 .
 
-<<<<<<< HEAD
-<epos:Geodeticdata> a skos:Concept;
-	skos:inScheme <epos:VolcanoObservations>;
-	skos:prefLabel "Tide Stations";
-.
-
-		
-
-=======
  <epos:TideStation> a skos:Concept;
 	skos:inScheme <epos:VolcanoObservations>;
 	skos:prefLabel "Tide Stations";
-.
->>>>>>> upstream/EPOS-DCAT-AP-shapes+.