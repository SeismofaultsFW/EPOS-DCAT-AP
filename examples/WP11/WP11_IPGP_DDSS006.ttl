@prefix adms: <http://www.w3.org/ns/adms#> .
@prefix rdf: <http://www.w3.org/1999/02/22-rdf-syntax-ns#> .
@prefix epos: <https://www.epos-eu.org/epos-dcat-ap#> .
@prefix dc: <http://purl.org/dc/elements/1.1/> .
@prefix dct: <http://purl.org/dc/terms/> .
@prefix vcard: <http://www.w3.org/2006/vcard/ns#> .
@prefix hydra: <http://www.w3.org/ns/hydra/core#> .
@prefix xsd: <http://www.w3.org/2001/XMLSchema#> .
@prefix schema: <http://schema.org/> .
@prefix dcat: <http://www.w3.org/ns/dcat#> .
@prefix cnt: <http://www.w3.org/2011/content#> .
@prefix locn: <http://www.w3.org/ns/locn#> .
@prefix skos: <http://www.w3.org/2004/02/skos/core#> .
@prefix rdfs: <http://www.w3.org/2000/01/rdf-schema#> .
@prefix http: <http://www.w3.org/2006/http#> .
@prefix owl: <http://www.w3.org/2002/07/owl#> .
@prefix gsp: <http://www.opengis.net/ont/geosparql#> .

 # PERSON 


 <https://orcid.org/0000-0002-3039-2530> a schema:Person;
	schema:identifier [ a schema:PropertyValue;
		schema:propertyID "orcid";
		schema:value "https://orcid.org/0000-0002-3039-2530";
	];
	schema:familyName "Satriano";
	schema:givenName "Claudio";
	schema:address [ a schema:PostalAddress;
		schema:streetAddress "Institut de Physique du Globe de Paris, 1 rue jussieu";
		schema:addressLocality "Paris";
		schema:postalCode "75238";
		schema:addressCountry "France";
	];
	schema:email "satriano@ipgp.fr";
	schema:telephone "+33183957726";
	schema:qualifications "Researcher";
	schema:affiliation <PIC:999597417>;
	schema:contactPoint <https://orcid.org/0000-0002-3039-2530/legalContact>;
.

 <https://orcid.org/0000-0003-1601-8718> a schema:Person;
	schema:identifier [ a schema:PropertyValue;
		schema:propertyID "orcid";
		schema:value "https://orcid.org/0000-0003-1601-8718";
	];
	schema:familyName "Pardo";
	schema:givenName "Constanza";
	schema:address [ a schema:PostalAddress;
		schema:streetAddress "Institut de Physique du Globe de Paris, 1 rue jussieu";
		schema:addressLocality "Paris";
		schema:postalCode "75238";
		schema:addressCountry "France";
	];
	schema:email "pardo@ipgp.fr";
	schema:telephone "+33183957566";
	#schema:qualifications "Data and services technicalContact, Seismological and Volcanological services";
	schema:qualifications "Engineer";
	schema:affiliation <PIC:999597417>;
	schema:contactPoint <https://orcid.org/0000-0003-1601-8718/contactPoint> ;
.

 <https://orcid.org/0000-0002-6874-786X> a schema:Person;
	schema:identifier [ a schema:PropertyValue;
		schema:propertyID "orcid";
		schema:value "https://orcid.org/0000-0002-6874-786X";
	];
	schema:familyName "Komorowski";
	schema:givenName "Jean-Christophe";
	schema:address [ a schema:PostalAddress;
		schema:streetAddress "Institut de Physique du Globe de Paris, 1 rue jussieu";
		schema:addressLocality "Paris";
		schema:postalCode "75238";
		schema:addressCountry "France";
	];
	schema:email "jeanchristophe.komorowski@gmail.com";
	schema:telephone "+33183957635";
	schema:qualifications "Scientist";
	schema:affiliation <PIC:999597417>;
	schema:contactPoint <https://orcid.org/0000-0002-6874-786X/scientificContact>;
.

 <researcherID:E-7067-2017> a schema:Person;
	schema:identifier [ a schema:PropertyValue;
		schema:propertyID "ResearcherID";
		schema:value "researcherID:E-7067-2017";
	];
	schema:familyName "Chaussidon";
	schema:givenName "Marc";
	schema:address [ a schema:PostalAddress;
		schema:streetAddress "Institut de Physique du Globe de Paris, 1 rue jussieu";
		schema:addressLocality "Paris";
		schema:postalCode "75238";
		schema:addressCountry "France";
	];
	schema:email "chaussidon@ipgp.fr";
	schema:telephone "+33183957502";
	schema:qualifications "director";
	schema:affiliation <PIC:999597417>;
	schema:contactPoint <researcherID:E-7067-2017/scientificContact>;
	schema:contactPoint <researcherID:E-7067-2017/legalContact>;
.

 <https://orcid.org/0000-0002-4234-3787> a schema:Person;
	schema:identifier [ a schema:PropertyValue;
		schema:propertyID "orcid";
		schema:value "https://orcid.org/0000-0002-4234-3787";
	];
	schema:familyName "Lemarchand";
	schema:givenName "Arnaud";
	schema:address [ a schema:PostalAddress;
		schema:streetAddress "Institut de Physique du Globe de Paris, 1 rue jussieu";
		schema:addressLocality "Paris";
		schema:postalCode "75238";
		schema:addressCountry "France";
	];
	schema:email "arnaudl@ipgp.fr";
	schema:telephone "+33183957698";
	schema:qualifications "Engineer";
	schema:affiliation <PIC:999597417>;
	schema:contactPoint <https://orcid.org/0000-0002-4234-3787/contactPoint>;

 .

 # Organization

 <PIC:999597417> a schema:Organization;
	schema:identifier [ a schema:PropertyValue;
		schema:propertyID "pic";
		schema:value "999597417";
	];
	schema:legalName "Institute of Earth Physics of Paris"@en;
	#schema:legalName "Institut de Physique du Globe de Paris"@fr;
        schema:leiCode "Legal Entity Identifier Search: http://www.lei-lookup.com/#!search" ;
	schema:address [ a schema:PostalAddress;
		schema:streetAddress "1 rue jussieu";
		schema:addressLocality "Paris";
		schema:postalCode "75238";
		schema:addressCountry "France";
	];
	schema:url "http://www.ipgp.fr"^^xsd:anyURI;
	schema:email "accueil@ipgp.fr";
	schema:contactPoint <https://orcid.org/0000-0002-6874-786X/scientificContact>;
	schema:contactPoint <researcherID:E-7067-2017/legalContact>;
	schema:contactPoint <https://orcid.org/0000-0002-4234-3787/contactPoint>;
.

 # Contacts
<https://orcid.org/0000-0003-1601-8718/contactPoint> a schema:ContactPoint;
	schema:email "pardo@ipgp.fr";
	schema:availableLanguage "en" ;
	schema:contactType "contactPoint" ;
.

<https://orcid.org/0000-0002-3039-2530/legalContact> a schema:ContactPoint;
	schema:email "satriano@ipgp.fr";
	schema:availableLanguage "en" ;
	schema:contactType "legalContact" ;
.

 <https://orcid.org/0000-0002-6874-786X/scientificContact> a schema:ContactPoint;
	schema:email "jeanchristophe.komorowski@gmail.com";
	schema:availableLanguage "en" ;
	schema:contactType "scientificContact" ;
.

 <researcherID:E-7067-2017/legalContact> a schema:ContactPoint;
	schema:email "chaussidon@ipgp.fr";
	schema:availableLanguage "en" ;
	schema:contactType "legalContact" ;
.

 <researcherID:E-7067-2017/scientificContact> a schema:ContactPoint;
	schema:email "chaussidon@ipgp.fr";
	schema:availableLanguage "en" ;
	schema:contactType "scientificContact" ;
.

 <https://orcid.org/0000-0002-4234-3787/contactPoint> a schema:ContactPoint;
	schema:email "arnaudl@ipgp.fr";
	schema:availableLanguage "en" ;
	schema:contactType "contactPoint" ;
.


 # Dataset 

 <https://www.epos-eu.org/epos-dcat-ap/volcano-observations/Dataset/DDSS006/IPGP> a dcat:Dataset;
		dct:title "Tide Stations and Waveform";
		dct:identifier "https://www.epos-eu.org/epos-dcat-ap/volcano-observations/Dataset/DDSS006/IPGP";
		adms:identifier [ a adms:Identifier;
			adms:schemaAgency "DDSS-ID";
			skos:notation "WP11-DDSS-006";
		];
		dct:description "Tide station metadata in FDSN StationXML format and  waveforms in miniseed format.";
		dct:created "1990-01-01"^^xsd:date;
		dct:temporal [ a dct:PeriodOfTime;
			schema:startDate "2006-01-01T00:00:00Z"^^xsd:dateTime;
			#schema:endDate "YYYY-MM-DDThh:mm:ssZ"^^xsd:dateTime;
		];
		dct:spatial [ a dct:Location;
			# Antilles 
			locn:geometry "POLYGON((-64 11,-58 11,-58 18,-64 18,-64 11))"^^gsp:wktLiteral;
					];
		dcat:theme <epos:TideWaveform>;
		dcat:theme <epos:TideStation>;
		dcat:keyword "deformation", "geodetic", "tide gauge", "waveform", "IPGP", "Dataselect", "FDSN-WS", "StationXML","miniseed";
		dct:publisher <PIC:999597417>;
		dcat:distribution <https://www.epos-eu.org/epos-dcat-ap/volcano-observations/Dataset/DDSS006/Distribution/waveform/IPGP>;
		dcat:distribution <https://www.epos-eu.org/epos-dcat-ap/volcano-observations/Dataset/DDSS006/Distribution/station/IPGP>;
		owl:versionInfo "0";
		dcat:contactPoint <https://orcid.org/0000-0002-4234-3787/contactPoint>;
.

 # distribution
<https://www.epos-eu.org/epos-dcat-ap/volcano-observations/Dataset/DDSS006/Distribution/waveform/IPGP> a dcat:Distribution;
		dct:identifier "https://www.epos-eu.org/epos-dcat-ap/volcano-observations/Dataset/DDSS006/Distribution/waveform/IPGP";
		dct:description "This distribution provides access to tide waveforms encoded in the miniSEED format. Its related dataset covers the time period since 2006 and is limited to Guadeloupe in the Lesser Antilles.";
		dct:title "Tide waveform";
		dct:issued "2013-01-01"^^xsd:date;
		dct:modified "2017-12-09"^^xsd:date;
		dct:type "http://publications.europa.eu/resource/authority/distribution-type/WEB_SERVICE"^^xsd:anyURI;
		dct:conformsTo <https://www.epos-eu.org/epos-dcat-ap/volcano-observations/WebService/DDSS006/waveform/IPGP>;
		dcat:accessURL <https://www.epos-eu.org/epos-dcat-ap/volcano-observations/WebService/DDSS006/Operation/waveform/IPGP>;
		dct:license "http://creativecommons.org/licenses/by-nc/4.0/"^^xsd:anyURI;
		dct:format "http://publications.europa.eu/resource/authority/file-type/BIN"^^xsd:anyURI;
.

<https://www.epos-eu.org/epos-dcat-ap/volcano-observations/Dataset/DDSS006/Distribution/station/IPGP> a dcat:Distribution;
		dct:identifier "https://www.epos-eu.org/epos-dcat-ap/volcano-observations/Dataset/DDSS006/Distribution/station/IPGP";
		dct:title "Tide meta-data";
		dct:description " This distribution provides access to  meta-data of tide stations encoded in the stationXML. Its related dataset covers the time period since 2006 and is limited to Guadeloupe in the Lesser Antilles.";
		dct:issued "2013-01-01"^^xsd:date;
		dct:modified "2017-12-09"^^xsd:date;
		dct:type "http://publications.europa.eu/resource/authority/distribution-type/WEB_SERVICE"^^xsd:anyURI;
		dct:conformsTo <https://www.epos-eu.org/epos-dcat-ap/volcano-observations/WebService/DDSS006/station/IPGP>;
		dcat:accessURL <https://www.epos-eu.org/epos-dcat-ap/volcano-observations/WebService/DDSS006/Operation/station/IPGP>;
		dct:license "http://creativecommons.org/licenses/by-nc/4.0/"^^xsd:anyURI;
		dct:format "http://publications.europa.eu/resource/authority/file-type/XML"^^xsd:anyURI;
.


 # Webservice Dataselect

 <https://www.epos-eu.org/epos-dcat-ap/volcano-observations/WebService/DDSS006/waveform/IPGP> a epos:WebService;
	schema:identifier "https://www.epos-eu.org/epos-dcat-ap/volcano-observations/WebService/DDSS006/waveform/IPGP";
	schema:description "This web service provides access to tide gage waveforms. Service implements the dataselect web service according to the standard 1.0 set by the Federation of Digital Seismograph Networks (FDSN).";
	dcat:theme <epos:TideWaveform>;
	schema:name "Tide waveforms in Guadeloupe - Lesser Antilles";
	hydra:entrypoint "http://ws.ipgp.fr/fdsnws/"^^xsd:anyURI;
	schema:provider <PIC:999597417>;
	schema:datePublished "2013-01-01"^^xsd:date;
	schema:dateModified "2017-09-12"^^xsd:date;
	dct:spatial [ a dct:Location;
		#locn:geometry "POLYGON(180.0 -90.0,-180.0 -90.0,-180.0 90.0,180.0 90.0,180.0 -90.0)"^^gsp:wktLiteral;
		locn:geometry "POLYGON((-64 11,-58 11,-58 18,-64 18,-64 11))"^^gsp:wktLiteral;
		locn:geometry "POLYGON((54.5 -21.5 , 56.5 -21.5 , 56.5 -20.5 , 54.5 -20.5 , 54.5 -21.5))"^^gsp:wktLiteral;
	];
	hydra:supportedOperation <https://www.epos-eu.org/epos-dcat-ap/volcano-observations/WebService/DDSS006/Operation/waveform/IPGP>;
	schema:keywords "Geodesy",  "tide gauge" , "IPGP" , "dataselect" , "FDSN-WS", "waveform" ;
	dct:license "http://creativecommons.org/licenses/by-nc/4.0/"^^xsd:anyURI;
	dct:temporal [ a dct:PeriodOfTime;
		schema:startDate "1980-01-01T00:00:00Z"^^xsd:dateTime;
		#schema:endDate "YYYY-MM-DDThh:mm:ssZ"^^xsd:dateTime;
	];
	dcat:contactPoint <https://orcid.org/0000-0003-1601-8718/contactPoint>;
.

 # Webservice Station
<https://www.epos-eu.org/epos-dcat-ap/volcano-observations/WebService/DDSS006/station/IPGP> a epos:WebService;
	schema:identifier "https://www.epos-eu.org/epos-dcat-ap/volcano-observations/WebService/DDSS006/station/IPGP";
	schema:description "This web service provides access to tide station, instrumentation, and response data. Service implements the station web service according to the standard 1.0 set by the Federation of Digital Seismograph Networks (FDSN).";
	dcat:theme <epos:TideStation>;
	schema:name "Meta-data of the tide gage in Guadeloupe - Lesser Antilles";
	hydra:entrypoint "http://ws.ipgp.fr/fdsnws/"^^xsd:anyURI;
	schema:provider <PIC:999597417>;
	schema:datePublished "2013-01-01"^^xsd:date;
	schema:dateModified "2017-09-12"^^xsd:date;
	dct:spatial [ a dct:Location;
		#locn:geometry "POLYGON(180.0 -90.0,-180.0 -90.0,-180.0 90.0,180.0 90.0,180.0 -90.0)"^^gsp:wktLiteral;
		locn:geometry "POLYGON((-64 11,-58 11,-58 18,-64 18,-64 11))"^^gsp:wktLiteral;
		locn:geometry "POLYGON((54.5 -21.5 , 56.5 -21.5 , 56.5 -20.5 , 54.5 -20.5 , 54.5 -21.5))"^^gsp:wktLiteral;
	];

 	hydra:supportedOperation <https://www.epos-eu.org/epos-dcat-ap/volcano-observations/WebService/DDSS006/Operation/station/IPGP>;
	schema:keywords "Geodesy", "tide" , "IPGP" , "dataselect" , "FDSN-WS", "stationxml" ;
	dct:license "http://creativecommons.org/licenses/by-nc/4.0/"^^xsd:anyURI;
	dct:temporal [ a dct:PeriodOfTime;
		schema:startDate "1980-01-01T00:00:00Z"^^xsd:dateTime;
		#schema:endDate "YYYY-MM-DDThh:mm:ssZ"^^xsd:dateTime;
	];
	dcat:contactPoint <https://orcid.org/0000-0003-1601-8718/contactPoint>;
.

 <https://www.epos-eu.org/epos-dcat-ap/volcano-observations/WebService/DDSS006/Operation/waveform/IPGP> a hydra:Operation;
		hydra:method "GET"^^xsd:string;
		hydra:returns "application/vnd.fdsn.mseed";
		hydra:property[ a hydra:IriTemplate;
			hydra:template "http://ws.ipgp.fr/fdsnws/dataselect/1/query{?starttime, endtime, network, station, location, channel, quality, minimumlength, longestonly}"^^xsd:string;
				hydra:mapping[ a hydra:IriTemplateMapping;
					hydra:variable "starttime";
					hydra:property "schema:startDate";
					schema:valuePattern "YYYY-MM-DDThh:mm:ss";
					rdfs:range "xsd:dateTime";
					rdfs:label "start of the timespan of requested data (format:YYYY-MM-DD or YYYY-MM-DDTHH:MM:SS)";
                    			schema:defaultValue "2000-01-01T00:00:00";
					hydra:required "true"^^xsd:boolean;
				];
				hydra:mapping[ a hydra:IriTemplateMapping;
					hydra:variable "endtime";
					hydra:property "schema:endDate";
					schema:valuePattern "YYYY-MM-DDThh:mm:ss";					      
					rdfs:range "xsd:dateTime";
					rdfs:label "end of the timespan of requested data (format:YYYY-MM-DD  or YYYY-MM-DDTHH:MM:SS)";
          				schema:defaultValue "2000-01-02T00:00:00";
					hydra:required "true"^^xsd:boolean;
				];
				hydra:mapping[ a hydra:IriTemplateMapping;
					hydra:variable "network"^^xsd:string;
					rdfs:range "xsd:string";
					rdfs:label "network code or comma seperated network codes, wildcards (? or *) are authorized";
          				schema:defaultValue "RD";
					hydra:required "false"^^xsd:boolean;
				];
				hydra:mapping[ a hydra:IriTemplateMapping;
					hydra:variable "station"^^xsd:string;
					rdfs:range "xsd:string";
          				schema:defaultValue "LOR";
					rdfs:label "station code or comma seperated stations codes, wildcards (? or *) are authorized";
					hydra:required "true"^^xsd:boolean;
				];
				hydra:mapping[ a hydra:IriTemplateMapping;
					hydra:variable "location"^^xsd:string;
					rdfs:range "xsd:string";
          				schema:defaultValue "*";
					rdfs:label "location code or comma seperated location codes, wildcards (? or *) are authorized";
					hydra:required "false"^^xsd:boolean;
				];
				hydra:mapping[ a hydra:IriTemplateMapping;
					hydra:variable "channel"^^xsd:string;
					rdfs:range "xsd:string";
<<<<<<< HEAD
          			schema:defaultValue "?T?";
					rdfs:label "channel code or comma seperated channels, wildcards (? or *) are authorized";
					http:paramValue "?T?";
					hydra:required "true"^^xsd:boolean;
=======
          				schema:defaultValue "*T*";
					rdfs:label "channel code or comma seperated channels, wildcards (? or *) are authorized";
					http:paramValue "*T*";
					hydra:required "false"^^xsd:boolean;
>>>>>>> 6d6160b9
				];
				hydra:mapping[ a hydra:IriTemplateMapping;
					hydra:variable "quality"^^xsd:string;
					rdfs:range "xsd:string";
					rdfs:label "select data based on miniSEED data quality indicator";
					http:paramValue "D";
					http:paramValue "R";
					http:paramValue "Q";
					http:paramValue "M";
					http:paramValue "B";
          				#schema:defaultValue "B";
					hydra:required "false"^^xsd:boolean;
				];
				hydra:mapping[ a hydra:IriTemplateMapping;
					hydra:variable "minimumlength"^^xsd:string;
					rdfs:range "xsd:integer";
					rdfs:label "minimum length of the continous record of data";
          				#schema:defaultValue "4096";
					hydra:required "false"^^xsd:boolean;
				];
				hydra:mapping[ a hydra:IriTemplateMapping;
					hydra:variable "longestonly"^^xsd:string;
					rdfs:range "xsd:string";
					rdfs:label "limit the result to the longest continuous segment per channel";
					http:paramValue "true";
					http:paramValue "false";
         				 #schema:defaultValue "false";
					hydra:required "false"^^xsd:boolean;
				];
		] ;
.
	<https://www.epos-eu.org/epos-dcat-ap/volcano-observations/WebService/DDSS006/Operation/station/IPGP> a hydra:Operation;
		hydra:method "GET"^^xsd:string;
		hydra:returns "application/xml";
		hydra:property[ a hydra:IriTemplate;
			hydra:template "http://ws.ipgp.fr/fdsnws/station/1/query{?starttime, endtime, network, station, location, channel, minlatitude, maxlatitude, minlongitude, maxlongitude, level, nodata}"^^xsd:string;
				hydra:mapping[ a hydra:IriTemplateMapping;
					hydra:variable "starttime";
					hydra:property "schema:startDate";
					schema:valuePattern "YYYY-MM-DDThh:mm:ss";
					rdfs:range "xsd:dateTime";
					rdfs:label "start of the timespan of requested data (format:YYYY-MM-DD or YYYY-MM-DDTHH:MM:SS)";
					schema:defaultValue "2000-01-01T00:00:00";
					hydra:required "true"^^xsd:boolean;
				];
				hydra:mapping[ a hydra:IriTemplateMapping;
					hydra:variable "endtime";
					hydra:property "schema:endDate";
					schema:valuePattern "YYYY-MM-DDThh:mm:ss";
					rdfs:range "xsd:dateTime";
					rdfs:label "end of the timespan of requested data (format:YYYY-MM-DD  or YYYY-MM-DDTHH:MM:SS)";
					schema:defaultValue "2000-01-02T00:00:00";
					hydra:required "true"^^xsd:boolean;
				];
				hydra:mapping[ a hydra:IriTemplateMapping;
					hydra:variable "network"^^xsd:string;
					rdfs:range "xsd:string";
					rdfs:label "network code or comma seperated network codes, wildcards (? or *) are authorized";
					schema:defaultValue "*";
					hydra:required "true"^^xsd:boolean;
				];
				hydra:mapping[ a hydra:IriTemplateMapping;
					hydra:variable "station"^^xsd:string;
					rdfs:range "xsd:string";
					rdfs:label "station code or comma seperated stations codes, wildcards (? or *) are authorized";
					schema:defaultValue "*";
					hydra:required "true"^^xsd:boolean;
				];
				hydra:mapping[ a hydra:IriTemplateMapping;
					hydra:variable "location"^^xsd:string;
					rdfs:range "xsd:string";
					rdfs:label "location code or comma seperated location codes, wildcards (? or *) are authorized";
					schema:defaultValue "*";
					hydra:required "true"^^xsd:boolean;
				];
				hydra:mapping[ a hydra:IriTemplateMapping;
					hydra:variable "channel"^^xsd:string;
					rdfs:range "xsd:string";
					rdfs:label "channel code or comma seperated channels, wildcards (? or *) are authorized";
					schema:defaultValue "?T?";
					http:paramValue "?T?";
					hydra:required "true"^^xsd:boolean;
				];
				hydra:mapping[ a hydra:IriTemplateMapping;
					hydra:variable "minlatitude"^^xsd:string;
					hydra:property "epos:southernmostLatitude";
					rdfs:range "xsd:decimal";
					rdfs:label "Minimum Latitude";
					schema:minValue "-90";
					schema:maxValue "90";
					schema:defaultValue "-90";
					hydra:required "false"^^xsd:boolean;
				];
				hydra:mapping[ a hydra:IriTemplateMapping;
					hydra:variable "maxlatitude"^^xsd:string;
					hydra:property "epos:northernmostLatitude";
					rdfs:range "xsd:decimal";
					rdfs:label "Maximum Latitude";
					schema:minValue "-90";
					schema:maxValue "90";
					schema:defaultValue "90";
					hydra:required "false"^^xsd:boolean;
				];
				hydra:mapping[ a hydra:IriTemplateMapping;
					hydra:variable "minlongitude"^^xsd:string;
					hydra:property "epos:westernmostLongitude";
					rdfs:range "xsd:decimal";
					rdfs:label "Minimum Longitude";
					schema:minValue "-180";
					schema:maxValue "180";
					schema:defaultValue "-180";
					hydra:required "false"^^xsd:boolean;
				];
				hydra:mapping[ a hydra:IriTemplateMapping;
					hydra:variable "maxlongitude"^^xsd:string;
					hydra:property "epos:easternmostLongitude";
					rdfs:range "xsd:decimal";
					rdfs:label "Maximum Longitude";
					schema:defaultValue "180";
					hydra:required "false"^^xsd:boolean;
				];
				hydra:mapping[ a hydra:IriTemplateMapping;
					hydra:variable "level"^^xsd:string;
					rdfs:range "xsd:string";
					rdfs:label "Level of information";
					schema:defaultValue "station";
					http:paramValue "network";
					http:paramValue "station";
					http:paramValue "channel";
					http:paramValue "response";
					hydra:required "false"^^xsd:boolean;
				];
				hydra:mapping[ a hydra:IriTemplateMapping;
					hydra:variable "nodata"^^xsd:string;
					rdfs:range "xsd:integer";
					rdfs:label "HTTP error code if no data is found";
					schema:defaultValue "404";
					http:paramValue "204";
					http:paramValue "404";
					hydra:required "false"^^xsd:boolean;
				];
		] ;
.

 # Domain and subdomain

<epos:VolcanoObservations> a skos:ConceptScheme;
	dct:title "Volcano Observations";
	dct:description "It contains the concepts of Volcano-Observations";
.
<epos:TideWaveform> a skos:Concept;
	skos:inScheme <epos:VolcanoObservations>;
	skos:prefLabel "Tide Waveforms";
.

 <epos:TideStation> a skos:Concept;
	skos:inScheme <epos:VolcanoObservations>;
	skos:prefLabel "Tide Stations";
.<|MERGE_RESOLUTION|>--- conflicted
+++ resolved
@@ -339,17 +339,10 @@
 				hydra:mapping[ a hydra:IriTemplateMapping;
 					hydra:variable "channel"^^xsd:string;
 					rdfs:range "xsd:string";
-<<<<<<< HEAD
           			schema:defaultValue "?T?";
 					rdfs:label "channel code or comma seperated channels, wildcards (? or *) are authorized";
 					http:paramValue "?T?";
 					hydra:required "true"^^xsd:boolean;
-=======
-          				schema:defaultValue "*T*";
-					rdfs:label "channel code or comma seperated channels, wildcards (? or *) are authorized";
-					http:paramValue "*T*";
-					hydra:required "false"^^xsd:boolean;
->>>>>>> 6d6160b9
 				];
 				hydra:mapping[ a hydra:IriTemplateMapping;
 					hydra:variable "quality"^^xsd:string;
