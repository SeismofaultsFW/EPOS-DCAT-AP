@prefix adms: <http://www.w3.org/ns/adms#> .
@prefix rdf: <http://www.w3.org/1999/02/22-rdf-syntax-ns#> .
@prefix epos: <https://www.epos-eu.org/epos-dcat-ap#> .
@prefix dc: <http://purl.org/dc/elements/1.1/> .
@prefix dct: <http://purl.org/dc/terms/> .
@prefix vcard: <http://www.w3.org/2006/vcard/ns#> .
@prefix hydra: <http://www.w3.org/ns/hydra/core#> .
@prefix xsd: <http://www.w3.org/2001/XMLSchema#> .
@prefix schema: <http://schema.org/> .
@prefix dcat: <http://www.w3.org/ns/dcat#> .
@prefix cnt: <http://www.w3.org/2011/content#> .
@prefix locn: <http://www.w3.org/ns/locn#> .
@prefix skos: <http://www.w3.org/2004/02/skos/core#> .
@prefix rdfs: <http://www.w3.org/2000/01/rdf-schema#> .
@prefix http: <http://www.w3.org/2006/http#> .
@prefix owl: <http://www.w3.org/2002/07/owl#> .
@prefix gsp: <http://www.opengis.net/ont/geosparql#> .

#########
# PERSON 
#########

<https://orcid.org/0000-0003-2936-8047> a schema:Person;
	schema:identifier [ a schema:PropertyValue;
		schema:propertyID "orcid";
		schema:value "https://orcid.org/0000-0003-2936-8047";
	];
	schema:familyName "Pedersen";
	schema:givenName "Helle";
	schema:address [ a schema:PostalAddress;
		schema:streetAddress "Université Grenoble Alpes,ISTerre,CS 40700";
		schema:addressLocality "Grenoble Cedex 9";
		schema:postalCode "38058";
		schema:addressCountry "France";
	];
	schema:email "Helle.Pedersen@univ-grenoble-alpes.fr";
	schema:telephone "+33476635200";
	schema:url "https://isterre.fr/annuaire/pages-web-du-personnel/helle-pedersen/?id_auteur=58"^^xsd:anyURI;
	schema:qualifications "Researcher";
	schema:affiliation <PIC:999997930>;
	schema:contactPoint <https://orcid.org/0000-0003-2936-8047/scientificContact>;
.

<https://orcid.org/0000-0003-1777-9172> a schema:Person;
	schema:identifier [ a schema:PropertyValue;
		schema:propertyID "orcid";
		schema:value "https://orcid.org/0000-0003-1777-9172";
	];
	schema:familyName "Walpersdorf";
	schema:givenName "Andrea";
	schema:address [ a schema:PostalAddress;
		schema:streetAddress "Université Grenoble Alpes,ISTerre,CS 40700";
		schema:addressLocality "Grenoble Cedex 9";
		schema:postalCode "38058";
		schema:addressCountry "France";
	];
	schema:email "Andrea.Walsperdorf@univ-grenoble-alpes.fr";
	schema:telephone "+33476635200";
	schema:url "https://isterre.fr/annuaire/pages-web-du-personnel/andrea-walpersdorf/?id_auteur=76/"^^xsd:anyURI;
	schema:qualifications "Researcher";
	schema:affiliation <PIC:999997930>;
	schema:contactPoint <https://orcid.org/0000-0003-1777-9172/legalContact>;
.

<https://orcid.org/0000-0002-9956-9971> a schema:Person;
	schema:identifier [ a schema:PropertyValue;
		schema:propertyID "orcid";
		schema:value "https://orcid.org/0000-0002-9956-9971";
	];
	schema:familyName "Péquegnat";
	schema:givenName "Catherine";
	schema:address [ a schema:PostalAddress;
		schema:streetAddress "Université Grenoble Alpes,ISTerre,CS 40700";
		schema:addressLocality "Grenoble Cedex 9";
		schema:postalCode "38058";
		schema:addressCountry "France";
	];
	schema:email "Catherine.Pequegnat@univ-grenoble-alpes.fr";
	schema:telephone "+33476635200";
	#schema:qualifications "Data and services technicalContact, Seismological services";
	schema:url "https://www.isterre.fr/spip.php?page=auteur&id_auteur=59&lang=fr/"^^xsd:anyURI;
	schema:qualifications "Engineer";
	schema:affiliation <PIC:999997930>;
	schema:contactPoint <https://orcid.org/0000-0002-9956-9971/contactPoint> ;
.

<https://orcid.org/0000-0002-6874-786X> a schema:Person;
	schema:identifier [ a schema:PropertyValue;
		schema:propertyID "orcid";
		schema:value "https://orcid.org/0000-0002-6874-786X";
	];
	schema:familyName "Komorowski";
	schema:givenName "Jean-Christophe";
	schema:address [ a schema:PostalAddress;
		schema:streetAddress "Institut de Physique du Globe de Paris, 1 rue jussieu";
		schema:addressLocality "Paris";
		schema:postalCode "75238";
		schema:addressCountry "France";
	];
	schema:email "jeanchristophe.komorowski@gmail.com";
	schema:telephone "+33183957635";
	schema:qualifications "Scientist";
	schema:affiliation <PIC:999597417>;
	schema:contactPoint <https://orcid.org/0000-0002-6874-786X/scientificContact>;
.

<researcherID:E-7067-2017> a schema:Person;
	schema:identifier [ a schema:PropertyValue;
		schema:propertyID "ResearcherID";
		schema:value "researcherID:E-7067-2017";
	];
	schema:familyName "Chaussidon";
	schema:givenName "Marc";
	schema:address [ a schema:PostalAddress;
		schema:streetAddress "Institut de Physique du Globe de Paris, 1 rue jussieu";
		schema:addressLocality "Paris";
		schema:postalCode "75238";
		schema:addressCountry "France";
	];
	schema:email "chaussidon@ipgp.fr";
	schema:telephone "+33183957502";
	schema:qualifications "director";
	schema:affiliation <PIC:999597417>;
	schema:contactPoint <researcherID:E-7067-2017/scientificContact>;
	schema:contactPoint <researcherID:E-7067-2017/legalContact>;
.

<https://orcid.org/0000-0002-4234-3787> a schema:Person;
	schema:identifier [ a schema:PropertyValue;
		schema:propertyID "orcid";
		schema:value "https://orcid.org/0000-0002-4234-3787";
	];
	schema:familyName "Lemarchand";
	schema:givenName "Arnaud";
	schema:address [ a schema:PostalAddress;
		schema:streetAddress "Institut de Physique du Globe de Paris, 1 rue jussieu";
		schema:addressLocality "Paris";
		schema:postalCode "75238";
		schema:addressCountry "France";
	];
	schema:email "arnaudl@ipgp.fr";
	schema:telephone "+33183957698";
	schema:qualifications "Engineer";
	schema:affiliation <PIC:999597417>;
	schema:contactPoint <https://orcid.org/0000-0002-4234-3787/contactPoint>;

.
#########
# Organization
#########

<PIC:999597417> a schema:Organization;
	schema:identifier [ a schema:PropertyValue;
		schema:propertyID "pic";
		schema:value "999597417";
	];
	schema:legalName "Institute of Earth Physics of Paris"@en;
	schema:legalName "Institut de Physique du Globe de Paris"@fr;
        schema:leiCode "Legal Entity Identifier Search: http://www.lei-lookup.com/#!search" ;
	schema:address [ a schema:PostalAddress;
		schema:streetAddress "1 rue jussieu";
		schema:addressLocality "Paris";
		schema:postalCode "75238";
		schema:addressCountry "France";
	];
	schema:url "http://www.ipgp.fr"^^xsd:anyURI;
	schema:email "accueil@ipgp.fr";
	schema:contactPoint <https://orcid.org/0000-0002-6874-786X/scientificContact>;
	schema:contactPoint <researcherID:E-7067-2017/legalContact>;
	schema:contactPoint <https://orcid.org/0000-0002-4234-3787/contactPoint>;
.
#########
# Contacts
#########

<https://orcid.org/0000-0002-6874-786X/scientificContact> a schema:ContactPoint;
	schema:email "jeanchristophe.komorowski@gmail.com";
	schema:availableLanguage "en" ;
	schema:contactType "scientificContact" ;
.

<researcherID:E-7067-2017/legalContact> a schema:ContactPoint;
	schema:email "chaussidon@ipgp.fr";
	schema:availableLanguage "en" ;
	schema:contactType "legalContact" ;
.

<researcherID:E-7067-2017/scientificContact> a schema:ContactPoint;
	schema:email "chaussidon@ipgp.fr";
	schema:availableLanguage "en" ;
	schema:contactType "scientificContact" ;
.

<https://orcid.org/0000-0002-4234-3787/contactPoint> a schema:ContactPoint;
	schema:email "arnaudl@ipgp.fr";
	schema:availableLanguage "en" ;
	schema:contactType "contactPoint" ;
.

#########
# Organization
#########

<PIC:999997930> a schema:Organization;
	schema:identifier [ a schema:PropertyValue;
		schema:propertyID "PIC";
		schema:value "999997930";
	];
	schema:legalName "French seismologic and geodetic network"@en;
	schema:legalName "Réseau sismologique & géodésique français"@fr;
        schema:leiCode "Legal Entity Identifier Search: http://www.lei-lookup.com/#!search" ;
	schema:address [ a schema:PostalAddress;
		schema:streetAddress "Université Grenoble Alpes,ISTerre,CS 40700";
		schema:addressLocality "Grenoble Cedex 9";
		schema:postalCode "38058";
		schema:addressCountry "France";
	];
	schema:url "http://seismology.resif.fr/"^^xsd:anyURI;
	schema:email "datacenter@resif.fr";
        schema:contactPoint <https://orcid.org/0000-0003-2936-8047/scientificContact>;
        schema:contactPoint <https://orcid.org/0000-0003-1777-9172/legalContact>;
        schema:contactPoint <https://orcid.org/0000-0002-9956-9971/contactPoint>;
.

# Contacts

<https://orcid.org/0000-0002-9956-9971/contactPoint> a schema:ContactPoint;
	schema:email "Catherine.Pequegnat@@univ-grenoble-alpes.fr";
	schema:availableLanguage "en" ;
	schema:contactType "contactPoint" ;
.

<https://orcid.org/0000-0003-2936-8047/scientificContact> a schema:ContactPoint;
	schema:email "Helle.Pedersen@univ-grenoble-alpes.fr";
	schema:availableLanguage "en" ;
	schema:contactType "scientificContact" ;
.

<https://orcid.org/0000-0003-1777-9172/legalContact> a schema:ContactPoint;
	schema:email "Andrea.Walpersdorf@univ-grenoble-alpes.fr";
	schema:availableLanguage "en" ;
	schema:contactType "legalContact" ;
.

#########
# Dataset 
#########

<WP11/seismicdata/DDSS001> a dcat:Dataset;
		dct:title "Seismic Stations and Waveform";
		dct:identifier "WP11/seismicdata/DDSS001";
		adms:identifier [ a adms:Identifier;
			adms:schemaAgency "DDSS-ID";
			skos:notation "WP11-DDSS-001";
		];
		dct:description "seismic and accelerometric station metadata in FDSN StationXML format and  waveforms in miniseed format.";
		dct:created "2011-01-01"^^xsd:date;
		dct:temporal [ a dct:PeriodOfTime;
			schema:startDate "2000-01-01T00:00:00Z"^^xsd:dateTime;
			#schema:endDate "YYYY-MM-DDThh:mm:ssZ"^^xsd:dateTime;
		];
		dct:spatial [ a dct:Location;
			#locn:geometry "POLYGON(180 -90,-180 -90,-180 90,180 90,180 -90)"^^gsp:wktLiteral;
			locn:geometry "POLYGON(-64 11,-58 11,-58 18,-64 18,-64 11)"^^gsp:wktLiteral;
			locn:geometry "POLYGON(54.5 -21.5 , 56.5 -21.5 , 56.5 -20.5 , 54.5 -20.5 , 54.5 -21.5)"^^gsp:wktLiteral;
		];
		dcat:theme <epos:SeismicWaveform>;
		dcat:theme <epos:SeismicStation>;
		dcat:keyword "volcanology", "seismology","seismicity", "waveform", "macroseismic","IPGP", "RESIF", "Dataselect", "FDSN-WS", "EIDA" ,"StationXML","miniseed";
		dct:publisher <PIC:999597417>;
		dcat:distribution <WP11/seismicdata/DDSS001/distribution/dataselect>;
		dcat:distribution <http://ws.resif.fr/fdsnws/station/1/query>;
		owl:versionInfo "0";
		dcat:contactPoint <https://orcid.org/0000-0002-9956-9971/contactPoint>;
.

#########
# distribution
#########

<WP11/seismicdata/DDSS001/distribution/dataselect> a dcat:Distribution;
		dct:identifier "WP11/seismicdata/DDSS001/distribution/dataselect";
<<<<<<< HEAD
		dct:title "Seismic waveform";
		dct:description "This distribution provides access to seismic and accelerometric waveforms encoded in the miniSEED format. Its related dataset covers the time period since 2008 and is limited to French Volcanoes Observatories and the Lesser Antilles.";
=======
		dct:title "Seismic waveform :: IPGP";
		dct:description "Seismic waveform";
>>>>>>> 365b0d5d
		dct:issued "2013-01-01"^^xsd:date;
		dct:modified "2017-12-09"^^xsd:date;
		dct:type "http://publications.europa.eu/resource/authority/distribution-type/WEB_SERVICE"^^xsd:anyURI;
		dct:conformsTo <ws.resif.fr/fdsnws/dataselect/ws>;
		dcat:accessURL <ws.resif.fr/fdsnws/dataselect/operation>;
		dct:license "http://creativecommons.org/licenses/by-nc/4.0/"^^xsd:anyURI;
		dct:format "http://publications.europa.eu/resource/authority/file-type/BIN"^^xsd:anyURI;
.

<http://ws.resif.fr/fdsnws/station/1/query> a dcat:Distribution;
		dct:identifier "http://ws.resif.fr/fdsnws/station/1/query";
<<<<<<< HEAD
		dct:title "seismic meta-data";
		dct:description "This distribution provides access to meta-data of seismic and accelerometric stations encoded in the stationXML. Its related dataset covers the time period since 2008 and is limited to French Volcanoes Observatories and the Lesser Antilles.";
=======
		dct:title "seismic station :: IPGP";
		dct:description "StationXML meta-data";
>>>>>>> 365b0d5d
		dct:issued "2013-01-01"^^xsd:date;
		dct:modified "2017-12-09"^^xsd:date;
		dct:type "http://publications.europa.eu/resource/authority/distribution-type/WEB_SERVICE"^^xsd:anyURI;
		dct:conformsTo <ws.resif.fr/fdsnws/station/ws>;
		dcat:accessURL <ws.resif.fr/fdsnws/station>;
		dct:license "http://creativecommons.org/licenses/by-nc/4.0/"^^xsd:anyURI;
		dct:format "http://publications.europa.eu/resource/authority/file-type/XML"^^xsd:anyURI;
.
#########
# Webservice Dataselect
#########

<ws.resif.fr/fdsnws/dataselect/ws> a epos:WebService;
	schema:identifier "ws.resif.fr/fdsnws/dataselect/ws";
	schema:description "This web service provides access to seismic and accelerometric waveforms. Service implements the dataselect web service according to the standard 1.0 set by the Federation of Digital Seismograph Networks (FDSN).";
	dcat:theme <epos:SeismicWaveform>;
	schema:name "Seismic and accelerometric waveforms of the French Volcanoes Observatories";
	hydra:entrypoint "http://seismology.resif.fr/#CMSConsultPlace:WEBSERVICES"^^xsd:anyURI;
	schema:provider <PIC:999997930>;
	schema:datePublished "2013-01-01"^^xsd:date;
	schema:dateModified "2017-09-12"^^xsd:date;
	dct:spatial [ a dct:Location;
		#locn:geometry "POLYGON(180.0 -90.0,-180.0 -90.0,-180.0 90.0,180.0 90.0,180.0 -90.0)"^^gsp:wktLiteral;
		locn:geometry "POLYGON(-64 11,-58 11,-58 18,-64 18,-64 11)"^^gsp:wktLiteral;
		locn:geometry "POLYGON(54.5 -21.5 , 56.5 -21.5 , 56.5 -20.5 , 54.5 -20.5 , 54.5 -21.5)"^^gsp:wktLiteral;
	];
	hydra:supportedOperation <ws.resif.fr/fdsnws/dataselect/operation>;
	schema:keywords "seismology"," IPGP","RESIF","dataselect","FDSN-WS","seismic waveforms";
	dct:license "http://creativecommons.org/licenses/by-nc/4.0/"^^xsd:anyURI;
	dct:temporal [ a dct:PeriodOfTime;
		schema:startDate "1982-01-01T00:00:00Z"^^xsd:dateTime;
		#schema:endDate "YYYY-MM-DDThh:mm:ssZ"^^xsd:dateTime;
	];
	dcat:contactPoint <https://orcid.org/0000-0002-9956-9971/contactPoint>;
.

#########
# Webservice Station
#########

<ws.resif.fr/fdsnws/station/ws> a epos:WebService;
	schema:identifier "ws.resif.fr/fdsnws/station/ws";
	schema:description "This web service provides access to seismic and accelerometric station, instrumentation, and response data. Service implements the station web service according to the standard 1.0 set by the Federation of Digital Seismograph Networks (FDSN).";
	dcat:theme <epos:SeismicStation>;
	schema:name "Meta-data of the seismic and accelerometric stations of the French Volcanoes Observatories";
	hydra:entrypoint "http://seismology.resif.fr/#CMSConsultPlace:WEBSERVICES"^^xsd:anyURI;
	schema:provider <PIC:999997930>;
	schema:datePublished "2013-01-01"^^xsd:date;
	schema:dateModified "2017-09-12"^^xsd:date;
	dct:spatial [ a dct:Location;
		#locn:geometry "POLYGON(180.0 -90.0,-180.0 -90.0,-180.0 90.0,180.0 90.0,180.0 -90.0)"^^gsp:wktLiteral;
		locn:geometry "POLYGON(-64 11,-58 11,-58 18,-64 18,-64 11)"^^gsp:wktLiteral;
		locn:geometry "POLYGON(54.5 -21.5 , 56.5 -21.5 , 56.5 -20.5 , 54.5 -20.5 , 54.5 -21.5)"^^gsp:wktLiteral;
	];
	
	hydra:supportedOperation <ws.resif.fr/fdsnws/station>;
	schema:keywords "seismology"," IPGP","RESIF","dataselect","FDSN-WS","seismic waveforms";
	dct:license "http://creativecommons.org/licenses/by-nc/4.0/"^^xsd:anyURI;
	dct:temporal [ a dct:PeriodOfTime;
		schema:startDate "1982-01-01T00:00:00Z"^^xsd:dateTime;
		#schema:endDate "YYYY-MM-DDThh:mm:ssZ"^^xsd:dateTime;
	];
	dcat:contactPoint <https://orcid.org/0000-0002-9956-9971/contactPoint>;
.

#########
# Operation
#########

<ws.resif.fr/fdsnws/dataselect/operation> a hydra:Operation;
		hydra:method "GET"^^xsd:string;
		hydra:returns "application/vnd.fdsn.mseed";
		hydra:property[ a hydra:IriTemplate;
			hydra:template "http://ws.resif.fr/fdsnws/dataselect/1/query{?starttime,endtime,network,station,location,channel,quality,minimumlength,longestonly}"^^xsd:string;
				hydra:mapping[ a hydra:IriTemplateMapping;
					hydra:variable "starttime"^^xsd:dateTime;
					hydra:property "schema:startDate";
					schema:valuePattern "YYYY-MM-DDThh:mm:ss";
					rdfs:range "xsd:dateTime";
					rdfs:label "start of the timespan of requested data (format:YYYY-MM-DD or YYYY-MM-DDTHH:MM:SS)";
                                        schema:defaultValue "2018-01-01T00:00:00";
					hydra:required "true"^^xsd:boolean;
				];
				hydra:mapping[ a hydra:IriTemplateMapping;
					hydra:variable "endtime"^^xsd:dateTime;
					hydra:property "schema:endDate";
					schema:valuePattern "YYYY-MM-DDThh:mm:ss";					
					rdfs:range "xsd:dateTime";
					rdfs:label "end of the timespan of requested data (format:YYYY-MM-DD  or YYYY-MM-DDTHH:MM:SS)";
          				schema:defaultValue "2018-01-02T00:00:00";
					hydra:required "true"^^xsd:boolean;
				];
				hydra:mapping[ a hydra:IriTemplateMapping;
					hydra:variable "network"^^xsd:string;
					rdfs:range "xsd:string";
					rdfs:label "network code or comma seperated network codes, wildcards (? or *) are authorized";
          				schema:defaultValue "RD";
					hydra:required "true"^^xsd:boolean;
				];
				hydra:mapping[ a hydra:IriTemplateMapping;
					hydra:variable "station"^^xsd:string;
					rdfs:range "xsd:string";
          				schema:defaultValue "LOR";
					rdfs:label "station code or comma seperated stations codes, wildcards (? or *) are authorized";
					hydra:required "true"^^xsd:boolean;
				];
				hydra:mapping[ a hydra:IriTemplateMapping;
					hydra:variable "location"^^xsd:string;
					rdfs:range "xsd:string";
          				schema:defaultValue "*";
					rdfs:label "location code or comma seperated location codes, wildcards (? or *) are authorized";
					hydra:required "true"^^xsd:boolean;
				];
				hydra:mapping[ a hydra:IriTemplateMapping;
					hydra:variable "channel"^^xsd:string;
					rdfs:range "xsd:string";
          				schema:defaultValue "*";
					rdfs:label "channel code or comma seperated channels, wildcards (? or *) are authorized";
					hydra:required "true"^^xsd:boolean;
				];
				hydra:mapping[ a hydra:IriTemplateMapping;
					hydra:variable "quality"^^xsd:string;
					rdfs:range "xsd:string";
					rdfs:label "select data based on miniSEED data quality indicator";
					http:paramValue "D";
					http:paramValue "R";
					http:paramValue "Q";
					http:paramValue "M";
					http:paramValue "B";
          				#schema:defaultValue "Q";
					hydra:required "true"^^xsd:boolean;
				];
				hydra:mapping[ a hydra:IriTemplateMapping;
					hydra:variable "minimumlength"^^xsd:string;
					rdfs:range "xsd:integer";
					rdfs:label "minimum length of the continous record of data";
          				#schema:defaultValue "4096";
					hydra:required "true"^^xsd:boolean;
				];
				hydra:mapping[ a hydra:IriTemplateMapping;
					hydra:variable "longestonly"^^xsd:string;
					rdfs:range "xsd:string";
					rdfs:label "limit the result to the longest continuous segment per channel";
					http:paramValue "true";
					http:paramValue "false";
         				#schema:defaultValue "false";
					hydra:required "true"^^xsd:boolean;
				];
		] ;
.
	<ws.resif.fr/fdsnws/station> a hydra:Operation;
		hydra:method "GET"^^xsd:string;
		hydra:returns "application/xml";
		hydra:property[ a hydra:IriTemplate;
			hydra:template "http://ws.resif.fr/fdsnws/station/1/query{?starttime,endtime,network,station,location,channel,minlatitude,maxlatitude,minlongitude,maxlongitude,level,nodata}"^^xsd:string;
				hydra:mapping[ a hydra:IriTemplateMapping;
					hydra:variable "starttime"^^xsd:dateTime;
					hydra:property "schema:startDate";
					schema:valuePattern "YYYY-MM-DDThh:mm:ss";
					rdfs:range "xsd:dateTime";
					rdfs:label "start of the timespan of requested data (format:YYYY-MM-DD or YYYY-MM-DDTHH:MM:SS)";
					schema:defaultValue "2018-01-01T00:00:00";
					hydra:required "true"^^xsd:boolean;
				];
				hydra:mapping[ a hydra:IriTemplateMapping;
					hydra:variable "endtime"^^xsd:dateTime;
					hydra:property "schema:endDate";
					schema:valuePattern "YYYY-MM-DDThh:mm:ss";
					rdfs:range "xsd:dateTime";
					rdfs:label "end of the timespan of requested data (format:YYYY-MM-DD  or YYYY-MM-DDTHH:MM:SS)";
					schema:defaultValue "2018-01-02T00:00:00";
					hydra:required "true"^^xsd:boolean;
				];
				hydra:mapping[ a hydra:IriTemplateMapping;
					hydra:variable "network"^^xsd:string;
					rdfs:range "xsd:string";
					rdfs:label "network code or comma seperated network codes, wildcards (? or *) are authorized";
					schema:defaultValue "*";
					hydra:required "true"^^xsd:boolean;
				];
				hydra:mapping[ a hydra:IriTemplateMapping;
					hydra:variable "station"^^xsd:string;
					rdfs:range "xsd:string";
					rdfs:label "station code or comma seperated stations codes, wildcards (? or *) are authorized";
					schema:defaultValue "*";
					hydra:required "true"^^xsd:boolean;
				];
				hydra:mapping[ a hydra:IriTemplateMapping;
					hydra:variable "location"^^xsd:string;
					rdfs:range "xsd:string";
					rdfs:label "location code or comma seperated location codes, wildcards (? or *) are authorized";
					schema:defaultValue "*";
					hydra:required "true"^^xsd:boolean;
				];
				hydra:mapping[ a hydra:IriTemplateMapping;
					hydra:variable "channel"^^xsd:string;
					rdfs:range "xsd:string";
					rdfs:label "channel code or comma seperated channels, wildcards (? or *) are authorized";
					schema:defaultValue "*";
					hydra:required "true"^^xsd:boolean;
				];
				hydra:mapping[ a hydra:IriTemplateMapping;
					hydra:variable "minlatitude"^^xsd:string;
					hydra:property "epos:southernmostLatitude";
					rdfs:range "xsd:float";
					rdfs:label "Minimum Latitude";
					schema:minValue "-90";
					schema:maxValue "90";
					schema:defaultValue "-90";
					hydra:required "false"^^xsd:boolean;
				];
				hydra:mapping[ a hydra:IriTemplateMapping;
					hydra:variable "maxlatitude"^^xsd:string;
					hydra:property "epos:northernmostLatitude";
					rdfs:range "xsd:float";
					rdfs:label "Maximum Latitude";
					schema:minValue "-90";
					schema:maxValue "90";
					schema:defaultValue "90";
					hydra:required "false"^^xsd:boolean;
				];
				hydra:mapping[ a hydra:IriTemplateMapping;
					hydra:variable "minlongitude"^^xsd:string;
					hydra:property "epos:westernmostLongitude";
					rdfs:range "xsd:float";
					rdfs:label "Minimum Longitude";
					schema:minValue "-180";
					schema:maxValue "180";
					schema:defaultValue "-180";
					hydra:required "false"^^xsd:boolean;
				];
				hydra:mapping[ a hydra:IriTemplateMapping;
					hydra:variable "maxlongitude"^^xsd:string;
					hydra:property "epos:easternmostLongitude";
					rdfs:range "xsd:float";
					rdfs:label "Maximum Longitude";
					schema:defaultValue "180";
					hydra:required "false"^^xsd:boolean;
				];
				hydra:mapping[ a hydra:IriTemplateMapping;
					hydra:variable "level"^^xsd:string;
					rdfs:range "xsd:string";
					rdfs:label "Level of information";
					schema:defaultValue "station";
					http:paramValue "network";
					http:paramValue "station";
					http:paramValue "channel";
					http:paramValue "response";
					hydra:required "false"^^xsd:boolean;
				];
				hydra:mapping[ a hydra:IriTemplateMapping;
					hydra:variable "nodata"^^xsd:string;
					rdfs:range "xsd:integer";
					rdfs:label "HTTP error code if no data is found";
					schema:defaultValue "404";
					http:paramValue "204";
					http:paramValue "404";
					hydra:required "false"^^xsd:boolean;
				];
		] ;
.

# Domain and subdomain

<epos:VolcanoObservations> a skos:ConceptScheme;
	dct:title "Volcano Observations";
	dct:description "It contains the concepts of Volcano-Observations";
.
<epos:SeismicWaveform> a skos:Concept;
	skos:inScheme <epos:VolcanoObservations>;
	skos:prefLabel "Seismic waveforms";
.

<epos:SeismicStation> a skos:Concept;
	skos:inScheme <epos:VolcanoObservations>;
	skos:prefLabel "Seismic station";
.

		
<|MERGE_RESOLUTION|>--- conflicted
+++ resolved
@@ -280,13 +280,8 @@
 
 <WP11/seismicdata/DDSS001/distribution/dataselect> a dcat:Distribution;
 		dct:identifier "WP11/seismicdata/DDSS001/distribution/dataselect";
-<<<<<<< HEAD
 		dct:title "Seismic waveform";
 		dct:description "This distribution provides access to seismic and accelerometric waveforms encoded in the miniSEED format. Its related dataset covers the time period since 2008 and is limited to French Volcanoes Observatories and the Lesser Antilles.";
-=======
-		dct:title "Seismic waveform :: IPGP";
-		dct:description "Seismic waveform";
->>>>>>> 365b0d5d
 		dct:issued "2013-01-01"^^xsd:date;
 		dct:modified "2017-12-09"^^xsd:date;
 		dct:type "http://publications.europa.eu/resource/authority/distribution-type/WEB_SERVICE"^^xsd:anyURI;
@@ -298,13 +293,8 @@
 
 <http://ws.resif.fr/fdsnws/station/1/query> a dcat:Distribution;
 		dct:identifier "http://ws.resif.fr/fdsnws/station/1/query";
-<<<<<<< HEAD
 		dct:title "seismic meta-data";
 		dct:description "This distribution provides access to meta-data of seismic and accelerometric stations encoded in the stationXML. Its related dataset covers the time period since 2008 and is limited to French Volcanoes Observatories and the Lesser Antilles.";
-=======
-		dct:title "seismic station :: IPGP";
-		dct:description "StationXML meta-data";
->>>>>>> 365b0d5d
 		dct:issued "2013-01-01"^^xsd:date;
 		dct:modified "2017-12-09"^^xsd:date;
 		dct:type "http://publications.europa.eu/resource/authority/distribution-type/WEB_SERVICE"^^xsd:anyURI;
