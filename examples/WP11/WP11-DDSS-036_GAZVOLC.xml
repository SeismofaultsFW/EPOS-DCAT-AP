--- conflicted
+++ resolved
@@ -1,1087 +1,518 @@
-<<<<<<< HEAD
-<?xml version="1.0" encoding="UTF-8"?>
-<eposap:Epos
-xmlns:adms="http://www.w3.org/ns/adms#"
-	xmlns:cnt="http://www.w3.org/2008/content#" xmlns:dcat="http://www.w3.org/ns/dcat#"
-	xmlns:dct="http://purl.org/dc/terms/" xmlns:eposap="http://www.epos-ip.org/terms.html"
-	xmlns:foaf="http://xmlns.com/foaf/0.1/" xmlns:http="http://www.w3.org/2006/http#"
-	xmlns:locn="http://www.w3.org/ns/locn#" xmlns:owl="http://www.w3.org/2002/07/owl#"
-	xmlns:rdf="http://www.w3.org/1999/02/22-rdf-syntax-ns#" xmlns:schema="http://schema.org/"
-	xmlns:skos="http://www.w3.org/2004/02/skos/core#" xmlns:vcard="http://www.w3.org/2006/vcard/ns#"
-	xmlns:xml="http://www.w3.org/XML/1998/namespace" xmlns:xsi="http://www.w3.org/2001/XMLSchema-instance"
-	xsi:schemaLocation="http://www.epos-ip.org/terms.html https://raw.githubusercontent.com/epos-eu/EPOS-DCAT-AP/master/schemas/EPOS-DCAT-AP.xsd">
-
-	<!-- EPOS Catalog -->
-	<eposap:Catalog>
-		<dct:title>WP11-DDSS-036</dct:title>
-		<dct:description>GAZVOLC volcanic glass (melt inclusions)</dct:description>
-		<dct:publisher>
-			<foaf:name>Earth Physics Observatory of Clermont-Ferrand (CNRS-OPGC)</foaf:name>
-		</dct:publisher>
-		<eposap:Dataset><!-- EPOS Data -->
-			<dct:identifier>http://opgc.fr/vobs/rest2/req.php/gazvolc/data/id/41</dct:identifier> <!-- Unique Resource Identifier -->
-			<dct:title>GAZVOLC volcanic glass: Piton de la Fournaise - Eruption June 2014</dct:title><!-- Title -->
-			<dct:description>GAZVOLC product: melt inclusion and groundmass glass compositions</dct:description><!-- Abstract -->
-			<dct:issued>2015-10-01T09:00:00</dct:issued><!-- Date of Publication -->
-			<dct:modified>2018-02-27T10:00:00</dct:modified><!-- Date of Revision -->
-			<dct:language><!-- Language. Two-letters encoding (e.g. en). -->
-				<dct:LinguisticSystem>en</dct:LinguisticSystem>
-			</dct:language>
-			<dct:provenance><!-- Lineage -->
-				<dct:ProvenanceStatement>OPGC provenance</dct:ProvenanceStatement>
-			</dct:provenance>
-			<dct:type><!-- Resource type -->
-				Volcanic product
-			</dct:type>
-			<dcat:keyword>Chemical Data set, melt inclusion, volatile elements, major elements, trace elements, groundmass, host minerals</dcat:keyword><!-- Keywords (key-phrase) -->
-			<dct:accessRights><!-- Public Access Limitations -->
-				<dct:RightsStatement>This work is licensed under a Creative Commons Attribution-NonCommercial 4.0 International License. Publications must include an acknowledgement of, and citation to, the GAZVOLC observing system.</dct:RightsStatement>
-			</dct:accessRights>
-			<dct:conformsTo>http://www.opengis.net/def/crs/EPSG/0/4326</dct:conformsTo> <!-- Spatial Reference System -->
-			<dcat:landingPage> <!-- Online resource -->
-				<foaf:primaryTopic>http://wwwobs.univ-bpclermont.fr/SO/televolc/gazvolc/index.php</foaf:primaryTopic>
-			</dcat:landingPage>
-			<!-- Spatial coordinates. A single polygon will be supported. -->
-			<dct:spatial>
-				<dct:Location>
-					<!-- POLYGON(lon1 lat1, lon2 lat2,...) -->
-					<locn:geometry>POLYGON(55.55 -21.16,55.87 -21.16,55.87 -21.38, 55.55 -21.38)</locn:geometry>
-				</dct:Location>
-			</dct:spatial>
-			<dct:temporal><!-- Temporal extent -->
-				<dct:PeriodOfTime>
-					<schema:startDate>2014-06-20T21:35:00</schema:startDate>
-					<schema:endDate>2001-12-21T17:09:00</schema:endDate>
-				</dct:PeriodOfTime>
-			</dct:temporal>
-			<eposap:distribution>
-				<dcat:Distribution>
-					<dct:title>GAZVOLC volcanic glass: Piton de la Fournaise - Eruption June 2014</dct:title>
-					<dct:description>GAZVOLC product: Geochemical data for Piton de la Fournaise eruption on june 2014</dct:description>
-					<dcat:accessURL/>
-					<dcat:downloadURL>http://opgc.fr/vobs/rest2/req.php/gazvolc/data/id/41</dcat:downloadURL>
-					<dct:issued>2015-10-01T09:00:00</dct:issued>
-					<dct:modified>2018-02-27T10:00:00</dct:modified>
-					<dct:format><!-- Distribution format -->
-						<dct:MediaTypeOrExtent>JSON</dct:MediaTypeOrExtent>
-					</dct:format>
-					<dct:license><!-- Access and use description -->
-						http://creativecommons.org/licenses/by-nc/4.0/
-					</dct:license>
-				</dcat:Distribution>
-			</eposap:distribution>
-			<eposap:domain> <!-- Domain -->
-				Volcanology
-			</eposap:domain>
-			<eposap:subDomain> <!-- subDomain -->
-				TBD
-			</eposap:subDomain>
-			<dct:created>2018-02-27T10:00:00</dct:created> <!-- Data creation -->
-			<dct:subject><!-- Topic Category -->
-				EARTH SCIENCE
-			</dct:subject>
-			<cnt:characterEncoding>UTF-8</cnt:characterEncoding> <!-- Characterset -->
-			<dcat:contactPoint>0000-0002-8485-0154</dcat:contactPoint> <!--- Point of Contact -->
-			<eposap:responsibleParty>0000-0002-8485-0154</eposap:responsibleParty> <!---Responsible Party -->
-			<rdf:comment>OpenstreetMap Resolution</rdf:comment><!-- Spatial Resolution -->
-			<adms:representationTechnique><!-- Spatial Rapresentation Tecnique -->
-				Point
-			</adms:representationTechnique>
-			<eposap:providedBy>opgc.fr</eposap:providedBy>
-		</eposap:Dataset>
-
-		<!-- Attribute specific to the metadata -->
-		<eposap:CatalogRecord><!-- ATTRIBUTE SPECIFIC TO METADATA -->
-			<foaf:primaryTopic>GAZVOLC metadata</foaf:primaryTopic> <!-- Topic -->
-			<dct:modified>2018-02-22T10:00:00</dct:modified> <!-- Updated -->
-			<dct:language><!-- Language.  Two-letters encoding (e.g. en). -->
-				<dct:LinguisticSystem>en</dct:LinguisticSystem>
-			</dct:language>
-			<dct:title>Metadata 41: GAZVOLC volcanic glass - Piton de la Fournaise - Eruption June 2014</dct:title><!-- Standard Name -->
-			<dct:identifier>41</dct:identifier><!-- File identifier -->
-			<owl:versionInfo>0.1</owl:versionInfo><!-- Standard Version -->
-			<cnt:characterEncoding>UTF-8</cnt:characterEncoding><!-- Characterset -->
-			<dcat:contactPoint>0000-0002-8485-0154</dcat:contactPoint><!-- Point of contact -->
-			<dct:created>2015-10-01T09:00:00</dct:created> <!-- Created -->
-		</eposap:CatalogRecord>
-	</eposap:Catalog>
-
-	<!-- EPOS Person -->
-	<eposap:Person>
-		<vcard:fn>Moune, Séverine</vcard:fn><!-- Last Name, Given Name -->
-		<vcard:hasAddress><!-- Postal Address -->
-			<vcard:Address>
-				<vcard:street-address>Laboratoire Magmas et Volcans, 6 Avenue Blaise Pascal</vcard:street-address>
-				<vcard:locality>AUBIERE CEDEX</vcard:locality>
-				<vcard:postal-code>TSA 60026 - CS 60026, 63178</vcard:postal-code>
-				<vcard:country-name>FRANCE</vcard:country-name>
-			</vcard:Address>
-		</vcard:hasAddress>
-		<vcard:hasEmail>s.moune@uca.fr</vcard:hasEmail><!-- Email -->
-		<vcard:hasTelephone>+0033473346745</vcard:hasTelephone><!-- Phone -->
-		<!-- Unique Identifier.
-		(e.g., http://orcid.org/0000-1111-2222-3333 or literal like mailto:support@institution will be supported as ID)
-		-->
-		<dct:identifier>http://orcid.org/0000-0002-8485-0154</dct:identifier>
-		<eposap:affiliation>PIC:916450860</eposap:affiliation> <!-- Organisation -->
-		<dct:language><!-- Language for contact.  Two-letters encoding (e.g. en). -->
-			<dct:LinguisticSystem>en</dct:LinguisticSystem>
-		</dct:language>
-		<schema:qualifications>PhD</schema:qualifications><!-- Qualification -->
-		<vcard:hasURL><!-- CV -->
-			http://lmv.univ-bpclermont.fr/moune-severine/
-		</vcard:hasURL>
-	</eposap:Person>
-
-	<eposap:Person>
-		<vcard:fn>Labazuy, Philippe</vcard:fn><!-- Last Name, Given Name -->
-		<vcard:hasAddress><!-- Postal Address -->
-			<vcard:Address>
-				<vcard:street-address>Laboratoire Magmas et Volcans, 6 Avenue Blaise Pascal</vcard:street-address>
-				<vcard:locality>AUBIERE CEDEX</vcard:locality>
-				<vcard:postal-code>TSA 60026 - CS 60026, 63178</vcard:postal-code>
-				<vcard:country-name>FRANCE</vcard:country-name>
-			</vcard:Address>
-		</vcard:hasAddress>
-		<vcard:hasEmail>p.labazuy@opgc.fr</vcard:hasEmail><!-- Email -->
-		<vcard:hasTelephone>+0033473346729</vcard:hasTelephone><!-- Phone -->
-		<!-- Unique Identifier.
-		(e.g., http://orcid.org/0000-1111-2222-3333 or literal like mailto:support@institution will be supported as ID)
-		-->
-		<dct:identifier>http://orcid.org/0000-0002-4518-3328</dct:identifier>
-		<eposap:affiliation>PIC:916450860</eposap:affiliation> <!-- Organisation -->
-		<dct:language><!-- Language for contact.  Two-letters encoding (e.g. en). -->
-			<dct:LinguisticSystem>en</dct:LinguisticSystem>
-		</dct:language>
-		<schema:qualifications>PhD</schema:qualifications><!-- Qualification -->
-		<vcard:hasURL><!-- CV -->
-			http://lmv.univ-bpclermont.fr/labazuy-philippe/
-		</vcard:hasURL>
-	</eposap:Person>
-
-	<eposap:Person>
-		<vcard:fn>Bachèlery, Patrick</vcard:fn><!-- Last Name, Given Name -->
-		<vcard:hasAddress><!-- Postal Address -->
-			<vcard:Address>
-				<vcard:street-address>Laboratoire Magmas et Volcans, 6 Avenue Blaise Pascal</vcard:street-address>
-				<vcard:locality>AUBIERE CEDEX</vcard:locality>
-				<vcard:postal-code>TSA 60026 - CS 60026, 63178</vcard:postal-code>
-				<vcard:country-name>FRANCE</vcard:country-name>
-			</vcard:Address>
-		</vcard:hasAddress>
-		<vcard:hasEmail>p.bachelery@opgc.fr</vcard:hasEmail><!-- Email -->
-		<vcard:hasTelephone>+0033473405582</vcard:hasTelephone><!-- Phone -->
-		<!-- Unique Identifier.
-		(e.g., http://orcid.org/0000-1111-2222-3333 or literal like mailto:support@institution will be supported as ID)
-		-->
-		<dct:identifier>http://orcid.org/0000-0002-0108-5486</dct:identifier>
-		<eposap:affiliation>PIC:916450860</eposap:affiliation> <!-- Organisation -->
-		<dct:language><!-- Language for contact.  Two-letters encoding (e.g. en). -->
-			<dct:LinguisticSystem>en</dct:LinguisticSystem>
-		</dct:language>
-		<schema:qualifications>PhD, HDR</schema:qualifications><!-- Qualification -->
-		<vcard:hasURL><!-- CV -->
-			http://lmv.univ-bpclermont.fr/bachelery-patrick/
-		</vcard:hasURL>
-	</eposap:Person>
-
-	<eposap:Person>
-		<vcard:fn>Di Muro, Andrea</vcard:fn><!-- Last Name, Given Name -->
-		<vcard:hasAddress><!-- Postal Address -->
-			<vcard:Address>
-				<vcard:street-address>Institut de Physique du Globe de Paris, 1 rue Jussieu</vcard:street-address>
-				<vcard:locality>PARIS</vcard:locality>
-				<vcard:postal-code>75238</vcard:postal-code>
-				<vcard:country-name>FRANCE</vcard:country-name>
-			</vcard:Address>
-		</vcard:hasAddress>
-		<vcard:hasEmail>dimuro.ipgp.fr</vcard:hasEmail><!-- Email -->
-		<vcard:hasTelephone>+0033262275012</vcard:hasTelephone><!-- Phone -->
-		<!-- Unique Identifier.
-		(e.g., http://orcid.org/0000-1111-2222-3333 or literal like mailto:support@institution will be supported as ID)
-		-->
-		<dct:identifier>http://orcid.org/0000-0002-7635-1283</dct:identifier>
-		<eposap:affiliation>PIC:999597417</eposap:affiliation> <!-- Organisation -->
-		<dct:language><!-- Language for contact.  Two-letters encoding (e.g. en). -->
-			<dct:LinguisticSystem>en</dct:LinguisticSystem>
-		</dct:language>
-		<schema:qualifications>PhD, HDR</schema:qualifications><!-- Qualification -->
-		<vcard:hasURL><!-- CV -->
-			http://www.ipgp.fr/fr/di-muro-andrea
-		</vcard:hasURL>
-	</eposap:Person>
-
-	<!-- EPOS Organisation -->
-	<eposap:Organisation>
-		<!-- Title (english) -->
-		<vcard:fn>OPGC: Earth Physics Observatory of Clermont-Ferrand</vcard:fn>
-		<!--Title (native lang) -->
-		<vcard:organization-name xml:lang="fr">OPGC: Observatoire de Physique du Globe de Clermont-Ferrand</vcard:organization-name>
-		<vcard:hasAddress><!-- Postal Address -->
-			<vcard:Address>
-				<vcard:street-address>OPGC, 4 Avenue Blaise Pascal</vcard:street-address>
-				<vcard:locality>AUBIERE CEDEX</vcard:locality>
-				<vcard:postal-code>TSA 60026 - CS 60026, 63178</vcard:postal-code>
-				<vcard:country-name>FRANCE</vcard:country-name>
-			</vcard:Address>
-		</vcard:hasAddress>
-		<vcard:hasEmail>g.delcampo@opgc.univ-bpclermont.fr</vcard:hasEmail><!-- Email -->
-		<vcard:hasURL>http://opgc.fr/</vcard:hasURL><!-- Website -->
-		<vcard:hasLogo>http://wwwobs.univ-bpclermont.fr/opgc/images/opgc_350t.gif</vcard:hasLogo><!-- Logo -->
-		<!-- Unique Identifier.
-		(e.g., PIC:123456789 or literal like mailto:support@institution will be supported as ID).
-		-->
-		<dct:identifier>PIC:916450860</dct:identifier>
-		<eposap:scientificContact>http://orcid.org/0000-0002-4518-3328</eposap:scientificContact><!-- Scientific
-			Contact -->
-		<dct:spatial><!-- Spatial Coordinates -->
-			<dct:Location>
-				<!-- POINT(lon lat elevation). Skip elevation when the value is 0 -->
-				<locn:geometry>POINT(3.111 45.761)</locn:geometry>
-			</dct:Location>
-		</dct:spatial>
-		<dct:type><!-- Type -->
-			Public Research Institut
-		</dct:type>
-		<eposap:legalContact>http://orcid.org/0000-0002-0108-5486</eposap:legalContact><!-- Legal Contact -->
-		<eposap:financialContact>http://orcid.org/0000-0002-0108-5486</eposap:financialContact><!-- Financial
-			Contact -->
-		<eposap:isPartOf>PIC:999997930</eposap:isPartOf><!-- Is part of -->
-	</eposap:Organisation>
-
-	<eposap:Organisation>
-		<!-- Title (english) -->
-		<vcard:fn>IPGP: Institute of Earth Physics of Paris</vcard:fn>
-		<!--Title (native lang) -->
-		<vcard:organization-name xml:lang="fr">IPGP: Institut de Physique du Globe de Paris</vcard:organization-name>
-		<vcard:hasAddress><!-- Postal Address -->
-			<vcard:Address>
-				<vcard:street-address>IPGP, 1 Rue Jussieu</vcard:street-address>
-				<vcard:locality>PARIS</vcard:locality>
-				<vcard:postal-code>75238</vcard:postal-code>
-				<vcard:country-name>FRANCE</vcard:country-name>
-			</vcard:Address>
-		</vcard:hasAddress>
-		<vcard:hasEmail>acceuil@ipgp.fr</vcard:hasEmail><!-- Email -->
-		<vcard:hasURL>http://www.ipgp.fr/</vcard:hasURL><!-- Website -->
-		<vcard:hasLogo>http://www.ipgp.fr/sites/all/themes/danland/logo.png</vcard:hasLogo><!-- Logo -->
-		<!-- Unique Identifier.
-		(e.g., PIC:123456789 or literal like mailto:support@institution will be supported as ID).
-		-->
-		<dct:identifier>PIC:999597417</dct:identifier>
-		<eposap:scientificContact>http://orcid.org/0000-0002-7635-1283</eposap:scientificContact><!-- Scientific
-			Contact -->
-		<dct:spatial><!-- Spatial Coordinates -->
-			<dct:Location>
-				<!-- POINT(lon lat elevation). Skip elevation when the value is 0 -->
-				<locn:geometry>POINT(2.356752 48.845034</locn:geometry>
-			</dct:Location>
-		</dct:spatial>
-		<dct:type><!-- Type -->
-			Public Research Institut
-		</dct:type>
-		<eposap:legalContact>http://orcid.org/0000-0002-7635-1283</eposap:legalContact><!-- Legal Contact -->
-		<eposap:financialContact>http://orcid.org/0000-0002-7635-1283</eposap:financialContact><!-- Financial
-			Contact -->
-		<eposap:isPartOf>PIC:999997930</eposap:isPartOf><!-- Is part of -->
-	</eposap:Organisation>
-
-	<eposap:Organisation>
-		<!-- Title (english) -->
-		<vcard:fn>CNRS: The National Center for Scientific Research</vcard:fn>
-		<!--Title (native lang) -->
-		<vcard:organization-name xml:lang="fr">CNRS: Le Centre National de la Recherche Scientifique</vcard:organization-name>
-		<vcard:hasAddress><!-- Postal Address -->
-			<vcard:Address>
-				<vcard:street-address>CNRS, 3 Rue Michel-Ange</vcard:street-address>
-				<vcard:locality>PARIS CEDEX 16</vcard:locality>
-				<vcard:postal-code>75794</vcard:postal-code>
-				<vcard:country-name>FRANCE</vcard:country-name>
-			</vcard:Address>
-		</vcard:hasAddress>
-		<vcard:hasURL>http://cnrs.fr/</vcard:hasURL><!-- Website -->
-		<vcard:hasLogo>http://www.cnrs.fr/fr/z-tools/newune/themes/CNRSTheme/images/logocnrs.png</vcard:hasLogo><!-- Logo -->
-		<!-- Unique Identifier.
-		(e.g., PIC:123456789 or literal like mailto:support@institution will be supported as ID).
-		-->
-		<dct:identifier>PIC:999997930</dct:identifier>
-		<eposap:scientificContact>http://orcid.org/0000-0002-0108-5486</eposap:scientificContact><!-- Scientific
-			Contact -->
-		<dct:spatial><!-- Spatial Coordinates -->
-			<dct:Location>
-				<!-- POINT(lon lat elevation). Skip elevation when the value is 0 -->
-				<locn:geometry>POINT(3.111 45.761)</locn:geometry>
-			</dct:Location>
-		</dct:spatial>
-		<dct:type><!-- Type -->
-			Public Research Institut
-		</dct:type>
-		<eposap:legalContact>http://orcid.org/0000-0002-0108-5486</eposap:legalContact><!-- Legal Contact -->
-		<eposap:financialContact>http://orcid.org/0000-0002-0108-5486</eposap:financialContact><!-- Financial
-			Contact -->
-	</eposap:Organisation>
-
-	<!-- EPOS Project -->
-	<eposap:Project>
-		<dct:identifier>projectID01</dct:identifier>
-		<dct:title>Project name</dct:title><!-- Name (Title) -->
-		<dct:description>Some description</dct:description><!-- Description (Abstract) -->
-	</eposap:Project>
-
-	<!-- EPOS WebService -->
-	<eposap:WebService>
-		<!-- the title must have a maximum length of 250 chars and that acronyms (e.g. GFZ)
-			as well as too generic service names (e.g. 'Data service') should be avoided
-		-->
-		<dct:title>OPGC Data Services</dct:title> <!-- title -->
-		<!-- abstract -->
-		<dct:description>
-			Since september 2017, OPGC assigns Digital Object Identifiers (DOI) to datasets. These datasets are archived by and published through OPGC Data Services and cover all geoscientific disciplines.
-			They range from large dynamic datasets deriving from data intensive global monitoring networks with real-time data acquisition to the full suite of highly variable datasets collected by individual researchers or small teams.
-			These highly variable data (‘long-tail data’) are small in size, but represent an important part of the total scientific output.
-			This web service allow to retrieve data from GAZVOLC.
-			GAZVOLC is an Observation system within France’s National Service for Volcanological Observation (SNOV).
-			The system contributes databases for volcanic gas emission. The study of magmatic degassing and of hydrothermal systems is of the utmost importance in furthering our understanding of the hazards these systems pose, and of paramount importance to optimise their monitoring. As the speed of gas ascent towards the surface is much greater than that of the magma, any change in composition or flux of magmatic gases and/or volcanic fluids at the surface will thus bring us information on what is occurring at depth (i.e. the physio-chemical interactions between volcanic gases, surrounding rocks and rain water, and the arrival at depth of new magma and gas inputs). Magmatic gases and/or volcanic fluids are thus a privileged interface between deep magma and the surface, and they are therefore an important tool for monitoring both quiescent and active volcanoes. Time series of gas fluxes and composition can be correlated with geophysical dataset to provide robust assessment of volcanic activity and for the interpretation of its time and space evolution.
-		</dct:description>
-		<dct:issued>2016-05-26T08:00:00</dct:issued><!-- When WS was started -->
-		<dct:modified>2018-02-27T10:00:00</dct:modified><!-- Last change or revision of the WS -->
-		<!--
-			Whenever possible, you should use URIs for licences.
-			A register of standard licences is available at:
-			http://publications.europa.eu/mdr/resource/authority/licence/html/licences-eng.html
-		-->
-		<dct:license>http://creativecommons.org/licenses/by-nc/4.0/</dct:license> <!-- Access and Use Restrictions -->
-		<foaf:page> <!-- URL -->
-			<foaf:primaryTopic>http://opgc.fr/vobs/rest2/req.php/gazvolc?</foaf:primaryTopic>
-		</foaf:page>
-		<dct:format><!-- distribution format.
-			The base URI of the controlled vocabulary is: https://www.iana.org/assignments/media-types/application/
-     			(e.g., zip) -->
-			<dct:MediaTypeOrExtent>json</dct:MediaTypeOrExtent>
-		</dct:format>
-		<!-- public access limitations:
-			There a codelist for this, so you can check if it is suitable to you.
-			The description is here:
-			http://publications.europa.eu/mdr/resource/authority/access-right/html/access-right-eng.html
-
-			The base URI is:
-			http://publications.europa.eu/resource/authority/access-right/
-		-->
-		<dct:rights>
-			<dct:RightsStatement>This work is licensed under a Creative Commons Attribution-NonCommercial 4.0 International License. Publications must include an acknowledgement of, and citation to, the GAZVOLC observing system.</dct:RightsStatement>
-		</dct:rights>
-		<!--
-			Spatial Reference System
-			the CRS should be specified with the relevant URI.
-			The base URI is:
-			http://www.opengis.net/def/crs/ -->
-		<dct:conformsTo>EPSG:4326</dct:conformsTo> <!-- Spatial Reference System -->
-		<dct:identifier>localhost/vobs/vo/rest2/req.php/gazvolc</dct:identifier> <!-- Unique Resource Identifier: this is the entry point of the service -->
-		<dct:created>2017-06-27T12:00:00</dct:created> <!-- When WS was started -->
-		<eposap:domain> <!-- This property refers to the domain of resource (e.g. Seismology, Geodesy,
-		Satellite data, Geomagnetic data, Geology, Geohazards, Georesources, Transnational access) -->
-			Volcano-Observations
-		</eposap:domain>
-		<eposap:subDomain> <!-- This property refers to the subdomain of resource (to be defined, TBD...) -->
-			TBD
-		</eposap:subDomain>
-
-		<!-- Keywords, annotation. Simple and free (web annotation ontology in the future). List of comma-separated values. -->
-		<dcat:keyword>Geochemistry, Laboratories, Rocks, Gas, Chemical Data set, Volcanology</dcat:keyword> <!-- Keywords -->
-		<eposap:operation>TBD</eposap:operation> <!-- still pending, please fill in with TBD (to be defined)-->
-		<dct:hasVersion>0.1</dct:hasVersion>
-
-		<!-- List of Parameters:
-			this section is needed in order to describe the parameters of the service.
-			E.g. in the case of a RESTful service, we may have "domain" as parameter,
-			with type "string" and a list of allowed value terms specified by the value tag,
-			e.g. 'seism','gps'  (i.e. namespace)-->
-		<eposap:parameter>
-			<http:paramName>timestart</http:paramName>
-			<rdf:label>Start of the time</rdf:label>
-			<dct:type> <!-- This property refers to parameter type (e.g., string, integer, float, boolean) -->
-				Date
-			</dct:type>
-		</eposap:parameter>
-		<eposap:parameter>
-			<http:paramName>timeend</http:paramName>
-			<rdf:label>End of the time</rdf:label>
-			<dct:type> <!-- This property refers to parameter type (e.g., string, integer, float, boolean, date) -->
-				Date
-			</dct:type>
-		</eposap:parameter>
-		<!-- The document is meant to be human readable (e.g. PDF, doc, and so on).
-			This will help a user who, for instance, does not understand something from the hints/label of the parameters. -->
-		<dcat:contactPoint>http://orcid.org/0000-0002-8485-0154</dcat:contactPoint> <!-- internal link to contact point (vcard:Individual) described in the same file in <eposap:Person> -->
-		<eposap:publisher>PIC:916450860</eposap:publisher> <!-- internal link to responsibleParty (vcard:Organisation) described in the same file in <eposap:Organisation> -->
-		<dct:spatial> <!-- Geographic location/spatial extent /bounding box. A single polygon will be supported. -->
-			<dct:Location>
-				<!-- POLYGON(lon1 lat1, lon2 lat2,...) -->
-				<locn:geometry>POLYGON(-180.0 -90.0, 180.0 -90.0, 180.0 90.0, -180.0 90.0, -180.0 -90.0)</locn:geometry>
-			</dct:Location>
-		</dct:spatial>
-		<!-- Spatial representation type.
-			The base URI is: https://www.iana.org/assignments/media-types/text/
- 			(e.g., xml) -->
-		<adms:representationTechnique>
-			csv
-		</adms:representationTechnique>
-		<dct:temporal> <!-- temporal extent -->
-			<dct:PeriodOfTime>
-				<schema:startDate>2013-01-01T00:00:00</schema:startDate>
-			</dct:PeriodOfTime>
-		</dct:temporal>
-		<eposap:DDSS-ID>WP11-DDSS-036</eposap:DDSS-ID>
-    		<eposap:actions>download,visualise</eposap:actions>
-	</eposap:WebService>
-
-	<!--  EPOS Equipment -->
-	<eposap:Equipment>
-	    <dct:identifier>EQUI_ID_01</dct:identifier> <!-- Unique Resource Identifier -->
-	    <schema:serialNumber>012-012-012-012</schema:serialNumber> <!-- SerialNumber -->
-	    <dct:type> <!-- Type -->
-	      Technical and Analytical platform
-	    </dct:type>
-	    <schema:numberOfItems>1</schema:numberOfItems><!-- quantity  -->
-	    <schema:manufacturer>FACI_ID_02</schema:manufacturer> <!-- manufacturer  -->
-	    <dct:description>Technical and analytical platform at LMV</dct:description> <!-- description -->
-	    <dct:title>Platform instruments</dct:title> <!-- InstrumentName  -->
-	    <eposap:relatedTo>FACI_ID_02</eposap:relatedTo> <!-- facility  -->
-  		<eposap:isPartOf>EQUI_ID_01</eposap:isPartOf> <!-- equipment  -->
-  		<dcat:contactPoint>0000-0002-8485-0154</dcat:contactPoint> <!-- person -->
-  		<eposap:owner>FACI_ID_02</eposap:owner> <!-- Organization  -->
-	    <dct:temporal>
-	      <dct:PeriodOfTime>
-	        <schema:startDate>2016-10-30T12:00:00</schema:startDate>
-	      </dct:PeriodOfTime>
-	    </dct:temporal>
-	    <dct:spatial> <!-- location -->
-	      <dct:Location>
-		<!-- POINT(lon lat elevation). Skip elevation when the value is 0. -->
-	        <locn:geometry>POINT(3.111 45.761)</locn:geometry>
-	      </dct:Location>
-	    </dct:spatial>
-  </eposap:Equipment>
-
-  <!-- EPOS Facility -->
-	<eposap:Facility>
-	    <dct:identifier>FACI_ID_02</dct:identifier>
-	    <dct:title>LMV: Laboratoire Magmas et Volcans</dct:title>
-	    <vcard:hasAddress> <!-- country -->
-		    <vcard:Address>
-		      <vcard:street-address>LMV, 6 Avenue Blaise Pascal</vcard:street-address>
-		      <vcard:locality>AUBIERE CEDEX</vcard:locality>
-		      <vcard:postal-code>63178</vcard:postal-code>
-		      <vcard:country-name>FRANCE</vcard:country-name>
-		    </vcard:Address>
-	  	</vcard:hasAddress>
-	    <dct:description>LMV analytical and technical ressources : Textural lab (Micrometric Geopyc 1360, Micrometric AccuPyc II 1340, Permeameter, ASHER, Malvern Morphologi® G3) Sawing-milling-coring, Thin section preparation, SEM (JEOL JSM-5910LV), Probe(SX-100 CAMECA) and ICP-AES.</dct:description>
-	    <eposap:owner>PIC:916450860</eposap:owner><!-- organisation : OPGC -->
-	   	<dcat:contactPoint>http://orcid.org/0000-0002-8485-0154</dcat:contactPoint><!-- person -->
-  		<eposap:facilityManager>http://orcid.org/0000-0002-8485-0154</eposap:facilityManager><!-- person -->
-	    <dct:type> <!-- type -->
-	      CNRS/IRD/UCA Laboratory
-	    </dct:type>
-	    <foaf:page> <!-- website -->
-    			<foaf:primaryTopic>http://lmv.univ-bpclermont.fr/</foaf:primaryTopic>
-  		</foaf:page>
-	    <dcat:theme><!-- scienceDomain -->
-		    Earth Science (Experimental magmatology, mineralogy, petrology, geophysics, isotopic and elementary geochemistry, physics of materials, physical and analogue volcanology,...)
-  		</dcat:theme>
-  </eposap:Facility>
-
-  	<eposap:Facility>
-	    <dct:identifier>FACI_ID_03</dct:identifier>
-	    <dct:title>OVPF: Observatoire Volcanologique du Piton de la Fournaise</dct:title>
-	    <vcard:hasAddress> <!-- country -->
-		    <vcard:Address>
-		      <vcard:street-address>OVPF, 14 RN3 - Km 27</vcard:street-address>
-		      <vcard:locality>La Plaine des Cafres, Réunion</vcard:locality>
-		      <vcard:postal-code>97418</vcard:postal-code>
-		      <vcard:country-name>FRANCE</vcard:country-name>
-		    </vcard:Address>
-	  	</vcard:hasAddress>
-	    <dct:description>Observatoire Volcanologique du Piton de la Fournaise</dct:description>
-	    <eposap:owner>PIC:999597417</eposap:owner><!-- organisation : IPGP -->
-	   	<dcat:contactPoint>IPGP_ID_01</dcat:contactPoint><!-- person -->
-  		<eposap:facilityManager>IPGP_ID_01</eposap:facilityManager><!-- person -->
-	    <dct:type> <!-- type -->
-	      CNRS/USPC Institute
-	    </dct:type>
-	    <foaf:page> <!-- website -->
-    			<foaf:primaryTopic>http://www.ipgp.fr</foaf:primaryTopic>
-  		</foaf:page>
-	    <dcat:theme><!-- scienceDomain -->
-		    Earth Science
-  		</dcat:theme>
-  </eposap:Facility>
-
-</eposap:Epos>
-=======
-<?xml version="1.0" encoding="UTF-8"?>
-<eposap:Epos
-xmlns:adms="http://www.w3.org/ns/adms#"
-	xmlns:cnt="http://www.w3.org/2008/content#" xmlns:dcat="http://www.w3.org/ns/dcat#"
-	xmlns:dct="http://purl.org/dc/terms/" xmlns:eposap="http://www.epos-ip.org/terms.html"
-	xmlns:foaf="http://xmlns.com/foaf/0.1/" xmlns:http="http://www.w3.org/2006/http#"
-	xmlns:locn="http://www.w3.org/ns/locn#" xmlns:owl="http://www.w3.org/2002/07/owl#"
-	xmlns:rdf="http://www.w3.org/1999/02/22-rdf-syntax-ns#" xmlns:schema="http://schema.org/"
-	xmlns:skos="http://www.w3.org/2004/02/skos/core#" xmlns:vcard="http://www.w3.org/2006/vcard/ns#"
-	xmlns:xml="http://www.w3.org/XML/1998/namespace" xmlns:xsi="http://www.w3.org/2001/XMLSchema-instance"
-	xsi:schemaLocation="http://www.epos-ip.org/terms.html https://raw.githubusercontent.com/epos-eu/EPOS-DCAT-AP/master/schemas/EPOS-DCAT-AP.xsd">
-
-	<!-- EPOS Catalog -->
-	<!--<eposap:Catalog>
-		<dct:title>WP11-DDSS-036</dct:title>
-		<dct:description>GAZVOLC volcanic glass (melt inclusions)</dct:description>
-		<dct:publisher>
-			<foaf:name>Chemical analysis and physical properties of gas, water and rocks (CNRS-OPGC)</foaf:name>
-		</dct:publisher>
-		<eposap:Dataset>
-			<dct:identifier>GAZVOLC_eruption_data_number_41</dct:identifier> 
-			<dct:title>Eruption - June 2014 - Piton de la Fournaise</dct:title>
-			<dct:description>GAZVOLC product: melt inclusion and groundmass glass compositions</dct:description>
-			<dct:issued>2015-10-01T09:00:00</dct:issued>
-			<dct:modified>2017-06-26T11:00:00</dct:modified>
-			<dct:language>
-				<dct:LinguisticSystem>en</dct:LinguisticSystem>
-			</dct:language>
-			<dct:provenance
-				<dct:ProvenanceStatement>OPGC provenance</dct:ProvenanceStatement>
-			</dct:provenance>
-			<dct:type>
-				Volcanic product
-			</dct:type>
-			<dcat:keyword>Chemical Data set, melt inclusion, volatile elements, major elements, trace elements, groundmass, host minerals</dcat:keyword>
-			<dct:accessRights>
-				<dct:RightsStatement>This work is licensed under a Creative Commons Attribution-NonCommercial 4.0 International License. Publications must include an acknowledgement of, and citation to, the GAZVOLC observing system.</dct:RightsStatement>
-			</dct:accessRights>
-			<dct:conformsTo>EPSG:4326</dct:conformsTo>
-			<dcat:landingPage> 
-				<foaf:primaryTopic>http://opgc.fr/vobs/so_forms.php?name=gazvolc</foaf:primaryTopic>
-			</dcat:landingPage>
-			
-			<dct:spatial>
-				<dct:Location>
-					
-					<locn:geometry>POLYGON(55.55 -21.16,55.87 -21.16,55.87 -21.38, 55.55 -21.38)</locn:geometry>
-				</dct:Location>
-			</dct:spatial>
-			<dct:temporal>
-				<dct:PeriodOfTime>
-					<schema:startDate>2014-06-20T21:35:00</schema:startDate>
-					<schema:endDate>2014-06-21T17:09:00</schema:endDate>
-				</dct:PeriodOfTime>
-			</dct:temporal>
-			<eposap:distribution>
-				<dcat:Distribution>
-					<dct:title>Data for eruption 41</dct:title>
-					<dct:description>Geochemichal data for eruption on june 2014</dct:description>
-					<dcat:accessURL/>
-					<dcat:downloadURL>http://opgc.fr/vobs/rest2/req.php/gazvolc/data/id/41</dcat:downloadURL>
-					<dct:issued>2016-10-01T12:00:00</dct:issued>
-					<dct:modified>2016-10-31T12:00:00</dct:modified>
-					<dct:format>
-						<dct:MediaTypeOrExtent>JSON</dct:MediaTypeOrExtent>
-					</dct:format>
-					<dct:license>
-						http://creativecommons.org/licenses/by-nc/4.0/
-					</dct:license>
-				</dcat:Distribution>
-			</eposap:distribution>
-			<eposap:domain>
-				Volcano-Observations
-			</eposap:domain>
-			<eposap:subDomain>
-				Geochemical-Data
-			</eposap:subDomain>
-			
-			<dct:created>2017-06-26T10:00:00</dct:created> 
-			<dct:subject>
-				EARTH SCIENCE
-			</dct:subject>
-			<cnt:characterEncoding>UTF-8</cnt:characterEncoding> 
-			<dcat:contactPoint>http://orcid.org/0000-0002-8485-0154</dcat:contactPoint> 
-			<eposap:responsibleParty>http://orcid.org/0000-0002-8485-0154</eposap:responsibleParty> 
-			<rdf:comment>OpenstreetMap Resolution</rdf:comment>
-			<adms:representationTechnique>
-				Point
-			</adms:representationTechnique>
-			<eposap:providedBy>opgc.fr</eposap:providedBy>
-		</eposap:Dataset>
-
-		
-		<eposap:CatalogRecord>
-			<foaf:primaryTopic>GAZVOLC Metadata</foaf:primaryTopic> 
-			<dct:modified>2017-06-26T12:00:00</dct:modified> 
-			<dct:language>
-				<dct:LinguisticSystem>en</dct:LinguisticSystem>
-			</dct:language>
-			<dct:title>Metadata 41</dct:title>
-			<dct:identifier>idvalue41</dct:identifier>
-			<owl:versionInfo>0.1</owl:versionInfo>
-			<cnt:characterEncoding>UTF-8</cnt:characterEncoding>
-			<dcat:contactPoint>http://orcid.org/0000-0002-8485-0154</dcat:contactPoint>
-			<dct:created>2016-10-31T12:00:00</dct:created> 
-		</eposap:CatalogRecord>
-	</eposap:Catalog>
--->
-	<!-- EPOS Person -->
-<eposap:Person>
-		<vcard:fn>Moune, Séverine</vcard:fn><!-- Last Name, Given Name -->
-		<vcard:hasAddress><!-- Postal Address -->
-			<vcard:Address>
-				<vcard:street-address>Laboratoire Magmas et Volcans, 6 Avenue Blaise Pascal</vcard:street-address>
-				<vcard:locality>AUBIERE CEDEX</vcard:locality>
-				<vcard:postal-code>TSA 60026 - CS 60026, 63178</vcard:postal-code>
-				<vcard:country-name>FRANCE</vcard:country-name>
-			</vcard:Address>
-		</vcard:hasAddress>
-		<vcard:hasEmail>s.moune@opgc.fr</vcard:hasEmail><!-- Email -->
-		<vcard:hasTelephone>+33 473 346 745</vcard:hasTelephone><!-- Phone -->
-		<dct:identifier>http://orcid.org/0000-0002-8485-0154</dct:identifier> <!-- Unique Identifier -->
-		<eposap:affiliation>PIC:916450860</eposap:affiliation> <!-- Organisation -->
-		<dct:language><!-- Language for contact -->
-			<dct:LinguisticSystem>en</dct:LinguisticSystem>
-		</dct:language>
-		<schema:qualifications>PhD</schema:qualifications><!-- Qualification -->
-		<vcard:hasURL><!-- CV -->
-			http://lmv.univ-bpclermont.fr/moune-severine/
-		</vcard:hasURL>
-</eposap:Person>
-
-<eposap:Person>
-		<vcard:fn>Labazuy, Philippe</vcard:fn><!-- Last Name, Given Name -->
-		<vcard:hasAddress><!-- Postal Address -->
-			<vcard:Address>
-				<vcard:street-address>Laboratoire Magmas et Volcans, 6 Avenue Blaise Pascal</vcard:street-address>
-				<vcard:locality>AUBIERE CEDEX</vcard:locality>
-				<vcard:postal-code>TSA 60026 - CS 60026, 63178</vcard:postal-code>
-				<vcard:country-name>FRANCE</vcard:country-name>
-			</vcard:Address>
-		</vcard:hasAddress>
-		<vcard:hasEmail>p.labazuy@opgc.fr</vcard:hasEmail><!-- Email -->
-		<vcard:hasTelephone>+33 473 346 729</vcard:hasTelephone><!-- Phone -->
-		<dct:identifier>http://orcid.org/0000-0002-4518-3328</dct:identifier> <!-- Unique Identifier -->
-		<eposap:affiliation>PIC:916450860</eposap:affiliation> <!-- Organisation -->
-		<dct:language><!-- Language for contact -->
-			<dct:LinguisticSystem>en</dct:LinguisticSystem>
-		</dct:language>
-		<schema:qualifications>PhD</schema:qualifications><!-- Qualification -->
-		<vcard:hasURL><!-- CV -->
-			http://lmv.univ-bpclermont.fr/labazuy-philippe/
-		</vcard:hasURL>
-</eposap:Person>
-
-<eposap:Person>
-		<vcard:fn>Bachèlery, Patrick</vcard:fn><!-- Last Name, Given Name -->
-		<vcard:hasAddress><!-- Postal Address -->
-			<vcard:Address>
-				<vcard:street-address>Laboratoire Magmas et Volcans, 6 Avenue Blaise Pascal</vcard:street-address>
-				<vcard:locality>AUBIERE CEDEX</vcard:locality>
-				<vcard:postal-code>TSA 60026 - CS 60026, 63178</vcard:postal-code>
-				<vcard:country-name>FRANCE</vcard:country-name>
-			</vcard:Address>
-		</vcard:hasAddress>
-		<vcard:hasEmail>p.bachelery@opgc.fr</vcard:hasEmail><!-- Email -->
-		<vcard:hasTelephone>+33 473 405 582</vcard:hasTelephone><!-- Phone -->
-		<dct:identifier>http://orcid.org/0000-0002-0108-5486</dct:identifier> <!-- Unique Identifier -->
-		<eposap:affiliation>PIC:916450860</eposap:affiliation> <!-- Organisation -->
-		<dct:language><!-- Language for contact -->
-			<dct:LinguisticSystem>en</dct:LinguisticSystem>
-		</dct:language>
-		<schema:qualifications>PhD,HDR</schema:qualifications><!-- Qualification -->
-		<vcard:hasURL><!-- CV -->
-			http://lmv.univ-bpclermont.fr/bachelery-patrick/
-		</vcard:hasURL>
-</eposap:Person>
-
-<eposap:Person>
-		<vcard:fn>Di Muro, Andrea</vcard:fn><!-- Last Name, Given Name -->
-		<vcard:hasAddress><!-- Postal Address -->
-			<vcard:Address>
-				<vcard:street-address>Laboratoire Magmas et Volcans, 6 Avenue Blaise Pascal</vcard:street-address>
-				<vcard:locality>AUBIERE CEDEX</vcard:locality>
-				<vcard:postal-code>TSA 60026 - CS 60026, 63178</vcard:postal-code>
-				<vcard:country-name>FRANCE</vcard:country-name>
-			</vcard:Address>
-		</vcard:hasAddress>
-		<vcard:hasEmail>dimuro@ipgp.fr</vcard:hasEmail><!-- Email -->
-		<vcard:hasTelephone>+33 262 275 012</vcard:hasTelephone><!-- Phone -->
-		<dct:identifier>http://orcid.org/0000-0002-7635-1283</dct:identifier> <!-- Unique Identifier -->
-		<eposap:affiliation>PIC:999597417</eposap:affiliation> <!-- Organisation -->
-		<dct:language><!-- Language for contact -->
-			<dct:LinguisticSystem>en</dct:LinguisticSystem>
-		</dct:language>
-		<schema:qualifications>PhD,HDR</schema:qualifications><!-- Qualification -->
-		<vcard:hasURL><!-- CV -->
-			http://www.ipgp.fr/fr/di-muro-andrea
-		</vcard:hasURL>
-</eposap:Person>
-<!--
-<eposap:Person>
-		<vcard:fn>CNRS</vcard:fn>
-		<vcard:hasAddress>
-			<vcard:Address>
-				<vcard:street-address>CNRS, 3 rue Michel-Ange</vcard:street-address>
-				<vcard:locality>PARIS CEDEX 16</vcard:locality>
-				<vcard:postal-code>75794</vcard:postal-code>
-				<vcard:country-name>FRANCE</vcard:country-name>
-			</vcard:Address>
-		</vcard:hasAddress>
-		<vcard:hasEmail>contact@cnrs.fr</vcard:hasEmail>
-		<vcard:hasTelephone>+33 144 964 000</vcard:hasTelephone>
-		<dct:identifier>CNRS_ID_00</dct:identifier>
-		<eposap:affiliation>NONE</eposap:affiliation>
-		<dct:language>
-			<dct:LinguisticSystem>Fr</dct:LinguisticSystem>
-		</dct:language>
-		<schema:qualifications>PhD,HDR</schema:qualifications>
-		<vcard:hasURL>
-			http://cnrs.fr
-		</vcard:hasURL>
-</eposap:Person>
--->
-
-	<!-- EPOS Organisation -->
-	<eposap:Organisation>
-		<vcard:fn>OPGC: Earth Physics Observatory of Clermont-Ferrand</vcard:fn><!-- Title
-			(english) -->
-		<vcard:organization-name xml:lang="fr">OPGC: Observatoire de Physique du Globe de Clermont-Ferrand</vcard:organization-name><!--
-			Title (native lang) -->
-		<vcard:hasAddress><!-- Postal Address -->
-			<vcard:Address>
-				<vcard:street-address>OPGC, 4 Avenue Blaise Pascal</vcard:street-address>
-				<vcard:locality>AUBIERE CEDEX</vcard:locality>
-				<vcard:postal-code>TSA 60026 - CS 60026, 63178</vcard:postal-code>
-				<vcard:country-name>FRANCE</vcard:country-name>
-			</vcard:Address>
-		</vcard:hasAddress>
-		<vcard:hasEmail>g.delcampo@opgc.univ-bpclermont.fr</vcard:hasEmail><!-- Email -->
-		<vcard:hasURL>http://opgc.fr</vcard:hasURL><!-- Website -->
-		<vcard:hasLogo>http://wwwobs.univ-bpclermont.fr/opgc/images/opgc_350t.gif</vcard:hasLogo><!-- Logo -->
-		<dct:identifier>PIC:916450860</dct:identifier><!-- Unique Identifier -->
-		<eposap:scientificContact>http://orcid.org/0000-0002-4518-3328</eposap:scientificContact><!-- Scientific
-			Contact -->
-		<dct:spatial><!-- Spatial Coordinates -->
-			<dct:Location>
-				<!-- POINT(lon lat elevation) -->
-				<locn:geometry>POINT(3.111 45.761)</locn:geometry>
-			</dct:Location>
-		</dct:spatial>
-		<dct:type><!-- Type -->
-			OUS - Observatory of Universe Sciences
-		</dct:type>
-		<eposap:legalContact>http://orcid.org/0000-0002-0108-5486</eposap:legalContact><!-- Legal Contact -->
-		<eposap:financialContact>http://orcid.org/0000-0002-0108-5486</eposap:financialContact><!-- Financial
-			Contact -->
-		<eposap:isPartOf>PIC:999997930</eposap:isPartOf><!-- Is part of -->
-		<!--<eposap:associatedProjects>projectID01</eposap:associatedProjects>-->
-			<!--Associated Project -->
-	</eposap:Organisation>
-
-	<eposap:Organisation>
-		<vcard:fn>IPGP: Institute of physics of the globe of Paris</vcard:fn><!-- Title
-			(english) -->
-		<vcard:organization-name xml:lang="fr">IPGP: Institut de Physique du Globe de Paris</vcard:organization-name><!--
-			Title (native lang) -->
-		<vcard:hasAddress><!-- Postal Address -->
-			<vcard:Address>
-				<vcard:street-address>IPGP, 1, rue Jussieu</vcard:street-address>
-				<vcard:locality>PARIS CEDEX</vcard:locality>
-				<vcard:postal-code>75238</vcard:postal-code>
-				<vcard:country-name>FRANCE</vcard:country-name>
-			</vcard:Address>
-		</vcard:hasAddress>
-		<vcard:hasEmail>accueil@ipgp.fr</vcard:hasEmail><!-- Email -->
-		<vcard:hasURL>http://www.ipgp.fr/</vcard:hasURL><!-- Website -->
-		<vcard:hasLogo>http://www.ipgp.fr/sites/all/themes/danland/logo.png</vcard:hasLogo><!-- Logo -->
-		<dct:identifier>PIC:999597417</dct:identifier><!-- Unique Identifier -->
-		<eposap:scientificContact>http://orcid.org/0000-0002-7635-1283</eposap:scientificContact><!-- Scientific
-			Contact -->
-		<dct:spatial><!-- Spatial Coordinates -->
-			<dct:Location>
-				<!-- POINT(lon lat elevation) -->
-				<locn:geometry>POINT(2.356752 48.845034)</locn:geometry>
-			</dct:Location>
-		</dct:spatial>
-		<dct:type><!-- Type -->
-			OUS - Observatory of Universe Sciences
-		</dct:type>
-		<eposap:legalContact>http://orcid.org/0000-0002-7635-1283</eposap:legalContact><!-- Legal Contact -->
-		<eposap:financialContact>http://orcid.org/0000-0002-7635-1283</eposap:financialContact><!-- Financial
-			Contact -->
-		<eposap:isPartOf>PIC:999997930</eposap:isPartOf><!-- Is part of -->
-		<!--<eposap:associatedProjects>projectID01</eposap:associatedProjects>-->
-			<!--Associated Project -->
-	</eposap:Organisation>
-
-
-	<!-- EPOS Project
-	<eposap:Project>
-		<dct:identifier>projectID01</dct:identifier>
-		<dct:title>Project name</dct:title>
-		<dct:description>Some description</dct:description>
-	</eposap:Project>-->
-
-	<eposap:Organisation>
-		<vcard:fn>CNRS: The National Center for Scientific Research</vcard:fn><!-- Title (english) -->
-		<vcard:organization-name xml:lang="fr">Le Centre National de le Recherche Scientifique</vcard:organization-name><!--	Title (native lang) -->
-		<vcard:hasAddress><!-- Postal Address -->
-			<vcard:Address>
-				<vcard:street-address>CNRS, 3 rue Michel-Ange</vcard:street-address>
-				<vcard:locality>PARIS CEDEX 16</vcard:locality>
-				<vcard:postal-code>75794</vcard:postal-code>
-				<vcard:country-name>FRANCE</vcard:country-name>
-			</vcard:Address>
-		</vcard:hasAddress>
-		<vcard:hasURL>http://cnrs.fr</vcard:hasURL><!-- Website -->
-		<vcard:hasLogo>http://www.cnrs.fr/fr/z-tools/newune/themes/CNRSTheme/images/logocnrs.png</vcard:hasLogo><!-- Logo -->
-		<dct:identifier>PIC:999997930</dct:identifier><!-- Unique Identifier -->
-		<eposap:scientificContact>http://orcid.org/0000-0002-0108-5486</eposap:scientificContact>		<dct:spatial><!-- Spatial Coordinates -->
-			<dct:Location>
-				<!-- POINT(lon lat elevation) -->
-				<locn:geometry>POINT(2.264 48.847)</locn:geometry>
-			</dct:Location>
-		</dct:spatial>
-		<dct:type>
-			Scientific and technical establishment
-		</dct:type>
-		<eposap:legalContact>http://orcid.org/0000-0002-0108-5486</eposap:legalContact><!-- Legal Contact -->
-		<eposap:financialContact>http://orcid.org/0000-0002-0108-5486</eposap:financialContact><!-- Financial Contact -->
-	</eposap:Organisation>
-
-
-	<!-- EPOS WebService -->
-	<eposap:WebService>
-		<dct:title>OPGC Data Services</dct:title> <!-- title -->
-		<!-- abstract -->
-		<dct:description>Since september 2017, OPGC assigns Digital Object Identifiers (DOI) to datasets. These datasets are archived by and published through OPGC Data Services and cover all geoscientific disciplines. They range from large dynamic datasets deriving from data intensive global monitoring networks with real-time data acquisition to the full suite of highly variable datasets collected by individual researchers or small teams. These highly variable data (‘long-tail data’) are small in size, but represent an important part of the total scientific output.
-
-			This web service allow to retrieve data from GAZVOLC. GAZVOLC is an Observation system within France’s National Service for Volcanological Observation (SNOV).The system contributes databases for volcanic gas emission. The study of magmatic degassing and of hydrothermal systems is of the utmost importance in furthering our understanding of the hazards these systems pose, and of paramount importance to optimise their monitoring. As the speed of gas ascent towards the surface is much greater than that of the magma, any change in composition or flux of magmatic gases and/or volcanic fluids at the surface will thus bring us information on what is occurring at depth (i.e. the physio-chemical interactions between volcanic gases, surrounding rocks and rain water, and the arrival at depth of new magma and gas inputs). Magmatic gases and/or volcanic fluids are thus a privileged interface between deep magma and the surface, and they are therefore an important tool for monitoring both quiescent and active volcanoes. Time series of gas fluxes and composition can be correlated with geophysical dataset to provide robust assessment of volcanic activity and for the interpretation of its time and space evolution.</dct:description>
-		<dct:issued>2016-05-26T08:00:00</dct:issued><!-- date of publication -->
-		<dct:modified>2017-05-02T15:49:00</dct:modified><!-- date of revision -->
-		<!--
-			Whenever possible, you should use URIs for licences.
-			A register of standard licences is available at:
-			http://publications.europa.eu/mdr/resource/authority/licence/html/licences-eng.html
-		-->
-		<dct:license>http://creativecommons.org/licenses/by-nc/4.0/</dct:license> <!-- Access and Use Restrictions -->
-		<foaf:page> <!-- URI -->
-			<foaf:primaryTopic>http://opgc.fr/vobs/rest2/req.php/gazvolc/epos-dcat-ap/41</foaf:primaryTopic>
-		</foaf:page>
-		<dct:format><!-- distribution format, in case the service provides (also) access to binary data -->
-			<dct:MediaTypeOrExtent>json</dct:MediaTypeOrExtent>
-		</dct:format>
-		<!-- public access limitations:
-			There a codelist for this, so you can check if it is suitable to you.
-			The description is here:
-			http://publications.europa.eu/mdr/resource/authority/access-right/html/access-right-eng.html
-			The base URI is:
-			http://publications.europa.eu/resource/authority/access-right/
-		-->
-		<dct:rights>
-			<dct:RightsStatement>This work is licensed under a Creative Commons Attribution-NonCommercial 4.0 International License. Publications must include an acknowledgement of, and citation to, the GAZVOLC observing system.</dct:RightsStatement>
-		</dct:rights>
-		<!--
-			Spatial Reference System
-			the CRS should be specified with the relevant URI.
-			The base URI is:
-			http://www.opengis.net/def/crs/ -->
-		<dct:conformsTo>EPSG:4326</dct:conformsTo> <!-- Spatial Reference System -->
-		<dct:identifier>opgc.fr/vobs/rest2/req.php/gazvolc</dct:identifier> <!-- Unique Resource Identifier: this is the entry point of the service -->
-		<dct:created>2017-06-27T12:00:00</dct:created> <!-- date of creation -->
-		<eposap:domain> <!-- This property refers to the domain of resource (e.g. Seismology, Geodesy,
-		Satellite data, Geomagnetic data, Geology, Geohazards, Georesources, Transnational access) -->
-			Volcano-Observations
-		</eposap:domain>
-		<eposap:subDomain> <!-- This property refers to the subdomain of resource (e.g.
-		Earthquake parameters, Velocity models, GNSS station velocities, InSAR, Meteorology,
-		Variation of geomagnetic field, 3D/4D structural models, Analog models, Numerical models,
-		Geochemical data, Borehole data, Rock sample properties) -->
-			Geochemical-Data
-		</eposap:subDomain>
-
-		<!-- Keywords, annotation. Simple and free (web annotation ontology in the future) -->
-		<dcat:keyword>Geochemistry, Laboratories, Rocks, Gas, Chemical Data set, Volcanology</dcat:keyword> <!-- Keywords -->
-		<eposap:operation>execute</eposap:operation>
-		<dct:hasVersion>0.1</dct:hasVersion>
-
-		<!-- List of Parameters:
-			this section is needed in order to describe the parameters of the service.
-			E.g. in the case of a RESTful service, we may have "domain" as parameter,
-			with type "string" and a list of allowed value terms specified by the value tag,
-			e.g. 'seism','gps'  (i.e. namespace)-->
-		<eposap:parameter>
-			<http:paramName>id</http:paramName>
-			<rdf:label>id</rdf:label>
-			<dct:type> <!-- This property refers to parameter type -->
-				integer
-			</dct:type>
-			<!-- These properties refer to range value of the parameter -->
-			<schema:minValue>1</schema:minValue>
-			<schema:maxValue>50</schema:maxValue>
-		</eposap:parameter>
-		<eposap:parameter>
-			<http:paramName>obsSyst</http:paramName>
-			<rdf:label>Observation system</rdf:label>
-			<dct:type> <!-- This property refers to parameter type -->
-				string
-			</dct:type>
-			<!-- allowed vocabulary terms, optional tag -->
-			<http:paramValue>dynvolc</http:paramValue>
-			<http:paramValue>gazvolc</http:paramValue>
-			<owl:versionInfo>1.0</owl:versionInfo> <!-- version of parameter -->
-		</eposap:parameter>
-		<dcat:contactPoint>http://orcid.org/0000-0002-8485-0154</dcat:contactPoint> <!-- internal link to contact point (vcard:Individual) described in the same file in <eposap:Person> -->
-		<eposap:publisher>PIC:916450860</eposap:publisher> <!-- internal link to responsibleParty (vcard:Organisation) described in the same file in <eposap:Organisation> -->
-		<dct:spatial> <!-- Geographic location/spatial extent /bounding box -->
-			<dct:Location>
-				<!-- POLYGON(lon1 lat1, lon2 lat2,...) -->
-				<locn:geometry>POLYGON(90 -180,90 180,-90 180,-90 -180)</locn:geometry>
-			</dct:Location>
-		</dct:spatial>
-		<adms:representationTechnique> <!-- Spatial representation type -->
-			Point
-		</adms:representationTechnique>
-		<dct:temporal> <!-- temporal extent -->
-			<dct:PeriodOfTime>
-				<schema:startDate>2013-01-01T00:00:00Z</schema:startDate>
-				<!--<schema:endDate>2016-12-31T12:00:00</schema:endDate>-->
-			</dct:PeriodOfTime>
-		</dct:temporal>
-		<eposap:DDSS-ID>WP11-DDSS-036</eposap:DDSS-ID>
-                <eposap:actions>download,visualise</eposap:actions>
-	</eposap:WebService>
-
-	<!--  EPOS Publication -->
-<!--	<eposap:Publication>
-	   <dct:identifier>doi_None_REVUE_AUVERGNE</dct:identifier>
-	  <dct:title>"GAZ VOLCaniques: outil primordial pour suivre l’activité des volcans" in "Des volcans aux nuages - L'Observatoire de Physique du Globe de Clermont-Ferrand" pp. 371-387</dct:title>
-	  <eposap:authors>http://orcid.org/0000-0002-8485-0154</eposap:authors>
-	  <eposap:publisher>PIC:916450860</eposap:publisher>
-	  <dct:abstract>l’abstract est: GAZVOLC is an observation system within France’s National Service
-for Volcanological Observation (SNOV). The study of magmatic degassing and of
-hydrothermal systems is of the utmost importance in furthering our understanding of
-the hazards these systems pose, and of paramount importance to optimise their
-monitoring. As the speed of gas ascent towards the surface is much greater than that
-of the magma, any change in composition or flux of magmatic gases and/or volcanic
-fluids at the surface will thus bring us information on what is occurring at depth
-(i.e. the physio-chemical interactions between volcanic gases, surrounding rocks and
-rain water, and the arrival at depth of new magma and gas inputs).  The objective of
-GAZVOLC is to produce, in near-real time or on a regular basis, time series of the
-chemical composition (mainly H2O, H2, CO2, CO, SO2, H2S, HCl) and the fluxes of
-magmatic gases and/or volcanic fluids, in order to identify any change in volcanic
-activity and, eventually, precursor signs of magma ascent and potential intrusion or
-eruption.</dct:abstract>
-	  <dct:issued>2017-06-26T12:00:00</dct:issued>
-	  <schema:issn>035-1008</schema:issn>
-	  <schema:issueNumber>620-621</schema:issueNumber>
-	  <schema:volumeNumber>1</schema:volumeNumber>
-	  <schema:numberOfPages>16</schema:numberOfPages>
-	  <schema:keywords>OPGC, Gazvolc, Chemical Data set, melt inclusion, volatile elements, major elements, trace elements, groundmass, host minerals</schema:keywords>
-	  <eposap:contributors>PIC:916450860</eposap:contributors> 
-	  <dct:accessRights>
-	    <dct:RightsStatement>Pay-per-view Access</dct:RightsStatement>
-	  </dct:accessRights>
-	  <dct:format>
-	    <dct:MediaTypeOrExtent>PDF</dct:MediaTypeOrExtent>
-	  </dct:format>
-  </eposap:Publication>
--->
-	<!--  EPOS Service
-	<eposap:Service>
-		<dct:identifier>serviceID01</dct:identifier>
-	  <schema:name>name of service</schema:name>
-	  <schema:serviceType>serviceType</schema:serviceType>
-	  <dct:description>some description</dct:description>
-	  <dct:license>termsOfUse</dct:license>
-	  <dcat:contactPoint>personID01</dcat:contactPoint>
-  </eposap:Service>
--->
-
-	<!--  EPOS Equipment -->
-<!--	<eposap:Equipment>
-	    <dct:identifier>EQUI_ID_01</dct:identifier> 
-	    <schema:serialNumber>012-012-012-012</schema:serialNumber> 
-	    <dct:type>
-	      Technical and analytical platform
-	    </dct:type>
-	    <schema:numberOfItems>1</schema:numberOfItems>
-	    <schema:manufacturer>FACI_ID_02</schema:manufacturer>
-	    <dct:description>Technical and analytical platform at LMV</dct:description> 
-	    <dct:title>Platform instruments</dct:title>
-	    <eposap:relatedTo>FACI_ID_02</eposap:relatedTo>
-  		<eposap:isPartOf>EQUI_ID_01</eposap:isPartOf> 
-  		<dcat:contactPoint>0000-0002-8485-0154</dcat:contactPoint> 
-  		<eposap:owner>FACI_ID_02</eposap:owner> 
-	    <dct:temporal>
-	      <dct:PeriodOfTime>
-	        <schema:startDate>2016-10-30T12:00:00</schema:startDate>
-	     
-	      </dct:PeriodOfTime>
-	    </dct:temporal>
-	    
-	    <dct:spatial> 
-	      <dct:Location>
-	
-	        <locn:geometry>POINT(3.111 45.761)</locn:geometry>
-	      </dct:Location>
-	    </dct:spatial>
-  </eposap:Equipment>
--->
-  <!-- EPOS Facility -->
-<!--	<eposap:Facility>
-	    <dct:identifier>FACI_ID_02</dct:identifier>
-	    <dct:title>LMV: Laboratoire Magmas et Volcans</dct:title>
-	    <vcard:hasAddress>
-		    <vcard:Address>
-		      <vcard:street-address>LMV, 6 Avenue Blaise Pascal</vcard:street-address>
-		      <vcard:locality>AUBIERE CEDEX</vcard:locality>
-		      <vcard:postal-code>63178</vcard:postal-code>
-		      <vcard:country-name>FRANCE</vcard:country-name>
-		    </vcard:Address>
-	  	</vcard:hasAddress>
-	    <dct:description>LMV analytical and technical ressources : Textural lab (Micrometric Geopyc 1360, Micrometric AccuPyc II 1340, Permeameter, ASHER, Malvern Morphologi® G3) Sawing-milling-coring, Thin section preparation, SEM (JEOL JSM-5910LV), Probe(SX-100 CAMECA) and ICP-AES.</dct:description>
-	    <eposap:owner>PIC:916450860</eposap:owner>
-	   	<dcat:contactPoint>http://orcid.org/0000-0002-8485-0154</dcat:contactPoint>
-  		<eposap:facilityManager>http://orcid.org/0000-0002-8485-0154</eposap:facilityManager>
-	    <dct:type> 
-	      CNRS/IRD/UCA Laboratory
-	    </dct:type>
-	    <foaf:page> 
-    			<foaf:primaryTopic>http://lmv.univ-bpclermont.fr/</foaf:primaryTopic>
-  		</foaf:page>
-	    <dcat:theme>
-		    Earth Science (Experimental magmatology, mineralogy, petrology, geophysics, isotopic and elementary geochemistry, physics of materials, physical and analogue volcanology,...)
-  		</dcat:theme>
-  </eposap:Facility>
-
-  	<eposap:Facility>
-	    <dct:identifier>FACI_ID_03</dct:identifier>
-	    <dct:title>OVPF: Observatoire Volcanologique du Piton de la Fournaise</dct:title>
-	    <vcard:hasAddress> 
-		    <vcard:Address>
-		      <vcard:street-address>OVPF, 14 RN3 - Km 27</vcard:street-address>
-		      <vcard:locality>La Plaine des Cafres, Réunion</vcard:locality>
-		      <vcard:postal-code>97418</vcard:postal-code>
-		      <vcard:country-name>FRANCE</vcard:country-name>
-		    </vcard:Address>
-	  	</vcard:hasAddress>
-	    <dct:description>Observatoire Volcanologique du Piton de la Fournaise</dct:description>
-	    <eposap:owner>PIC:999597417</eposap:owner>
-	   	<dcat:contactPoint>IPGP_ID_01</dcat:contactPoint>
-  		<eposap:facilityManager>IPGP_ID_01</eposap:facilityManager>
-	    <dct:type> 
-	      CNRS/USPC Institute
-	    </dct:type>
-	    <foaf:page> 
-    			<foaf:primaryTopic>http://www.ipgp.fr</foaf:primaryTopic>
-  		</foaf:page>
-	    <dcat:theme>
-		    Earth Science
-  		</dcat:theme>
-  </eposap:Facility> -->
-  
-</eposap:Epos>
->>>>>>> 88843dfa
+<?xml version="1.0" encoding="UTF-8"?>
+<eposap:Epos
+xmlns:adms="http://www.w3.org/ns/adms#"
+	xmlns:cnt="http://www.w3.org/2008/content#" xmlns:dcat="http://www.w3.org/ns/dcat#"
+	xmlns:dct="http://purl.org/dc/terms/" xmlns:eposap="http://www.epos-ip.org/terms.html"
+	xmlns:foaf="http://xmlns.com/foaf/0.1/" xmlns:http="http://www.w3.org/2006/http#"
+	xmlns:locn="http://www.w3.org/ns/locn#" xmlns:owl="http://www.w3.org/2002/07/owl#"
+	xmlns:rdf="http://www.w3.org/1999/02/22-rdf-syntax-ns#" xmlns:schema="http://schema.org/"
+	xmlns:skos="http://www.w3.org/2004/02/skos/core#" xmlns:vcard="http://www.w3.org/2006/vcard/ns#"
+	xmlns:xml="http://www.w3.org/XML/1998/namespace" xmlns:xsi="http://www.w3.org/2001/XMLSchema-instance"
+	xsi:schemaLocation="http://www.epos-ip.org/terms.html https://raw.githubusercontent.com/epos-eu/EPOS-DCAT-AP/master/schemas/EPOS-DCAT-AP.xsd">
+
+	<!-- EPOS Catalog -->
+	<eposap:Catalog>
+		<dct:title>WP11-DDSS-036</dct:title>
+		<dct:description>GAZVOLC volcanic glass (melt inclusions)</dct:description>
+		<dct:publisher>
+			<foaf:name>Earth Physics Observatory of Clermont-Ferrand (CNRS-OPGC)</foaf:name>
+		</dct:publisher>
+		<eposap:Dataset><!-- EPOS Data -->
+			<dct:identifier>http://opgc.fr/vobs/rest2/req.php/gazvolc/data/id/41</dct:identifier> <!-- Unique Resource Identifier -->
+			<dct:title>GAZVOLC volcanic glass: Piton de la Fournaise - Eruption June 2014</dct:title><!-- Title -->
+			<dct:description>GAZVOLC product: melt inclusion and groundmass glass compositions</dct:description><!-- Abstract -->
+			<dct:issued>2015-10-01T09:00:00</dct:issued><!-- Date of Publication -->
+			<dct:modified>2018-02-27T10:00:00</dct:modified><!-- Date of Revision -->
+			<dct:language><!-- Language. Two-letters encoding (e.g. en). -->
+				<dct:LinguisticSystem>en</dct:LinguisticSystem>
+			</dct:language>
+			<dct:provenance><!-- Lineage -->
+				<dct:ProvenanceStatement>OPGC provenance</dct:ProvenanceStatement>
+			</dct:provenance>
+			<dct:type><!-- Resource type -->
+				Volcanic product
+			</dct:type>
+			<dcat:keyword>Chemical Data set, melt inclusion, volatile elements, major elements, trace elements, groundmass, host minerals</dcat:keyword><!-- Keywords (key-phrase) -->
+			<dct:accessRights><!-- Public Access Limitations -->
+				<dct:RightsStatement>This work is licensed under a Creative Commons Attribution-NonCommercial 4.0 International License. Publications must include an acknowledgement of, and citation to, the GAZVOLC observing system.</dct:RightsStatement>
+			</dct:accessRights>
+			<dct:conformsTo>http://www.opengis.net/def/crs/EPSG/0/4326</dct:conformsTo> <!-- Spatial Reference System -->
+			<dcat:landingPage> <!-- Online resource -->
+				<foaf:primaryTopic>http://wwwobs.univ-bpclermont.fr/SO/televolc/gazvolc/index.php</foaf:primaryTopic>
+			</dcat:landingPage>
+			<!-- Spatial coordinates. A single polygon will be supported. -->
+			<dct:spatial>
+				<dct:Location>
+					<!-- POLYGON(lon1 lat1, lon2 lat2,...) -->
+					<locn:geometry>POLYGON(55.55 -21.16,55.87 -21.16,55.87 -21.38, 55.55 -21.38)</locn:geometry>
+				</dct:Location>
+			</dct:spatial>
+			<dct:temporal><!-- Temporal extent -->
+				<dct:PeriodOfTime>
+					<schema:startDate>2014-06-20T21:35:00</schema:startDate>
+					<schema:endDate>2001-12-21T17:09:00</schema:endDate>
+				</dct:PeriodOfTime>
+			</dct:temporal>
+			<eposap:distribution>
+				<dcat:Distribution>
+					<dct:title>GAZVOLC volcanic glass: Piton de la Fournaise - Eruption June 2014</dct:title>
+					<dct:description>GAZVOLC product: Geochemical data for Piton de la Fournaise eruption on june 2014</dct:description>
+					<dcat:accessURL/>
+					<dcat:downloadURL>http://opgc.fr/vobs/rest2/req.php/gazvolc/data/id/41</dcat:downloadURL>
+					<dct:issued>2015-10-01T09:00:00</dct:issued>
+					<dct:modified>2018-02-27T10:00:00</dct:modified>
+					<dct:format><!-- Distribution format -->
+						<dct:MediaTypeOrExtent>JSON</dct:MediaTypeOrExtent>
+					</dct:format>
+					<dct:license><!-- Access and use description -->
+						http://creativecommons.org/licenses/by-nc/4.0/
+					</dct:license>
+				</dcat:Distribution>
+			</eposap:distribution>
+			<eposap:domain> <!-- Domain -->
+				Volcanology
+			</eposap:domain>
+			<eposap:subDomain> <!-- subDomain -->
+				TBD
+			</eposap:subDomain>
+			<dct:created>2018-02-27T10:00:00</dct:created> <!-- Data creation -->
+			<dct:subject><!-- Topic Category -->
+				EARTH SCIENCE
+			</dct:subject>
+			<cnt:characterEncoding>UTF-8</cnt:characterEncoding> <!-- Characterset -->
+			<dcat:contactPoint>0000-0002-8485-0154</dcat:contactPoint> <!--- Point of Contact -->
+			<eposap:responsibleParty>0000-0002-8485-0154</eposap:responsibleParty> <!---Responsible Party -->
+			<rdf:comment>OpenstreetMap Resolution</rdf:comment><!-- Spatial Resolution -->
+			<adms:representationTechnique><!-- Spatial Rapresentation Tecnique -->
+				Point
+			</adms:representationTechnique>
+			<eposap:providedBy>opgc.fr</eposap:providedBy>
+		</eposap:Dataset>
+
+		<!-- Attribute specific to the metadata -->
+		<eposap:CatalogRecord><!-- ATTRIBUTE SPECIFIC TO METADATA -->
+			<foaf:primaryTopic>GAZVOLC metadata</foaf:primaryTopic> <!-- Topic -->
+			<dct:modified>2018-02-22T10:00:00</dct:modified> <!-- Updated -->
+			<dct:language><!-- Language.  Two-letters encoding (e.g. en). -->
+				<dct:LinguisticSystem>en</dct:LinguisticSystem>
+			</dct:language>
+			<dct:title>Metadata 41: GAZVOLC volcanic glass - Piton de la Fournaise - Eruption June 2014</dct:title><!-- Standard Name -->
+			<dct:identifier>41</dct:identifier><!-- File identifier -->
+			<owl:versionInfo>0.1</owl:versionInfo><!-- Standard Version -->
+			<cnt:characterEncoding>UTF-8</cnt:characterEncoding><!-- Characterset -->
+			<dcat:contactPoint>0000-0002-8485-0154</dcat:contactPoint><!-- Point of contact -->
+			<dct:created>2015-10-01T09:00:00</dct:created> <!-- Created -->
+		</eposap:CatalogRecord>
+	</eposap:Catalog>
+
+	<!-- EPOS Person -->
+	<eposap:Person>
+		<vcard:fn>Moune, Séverine</vcard:fn><!-- Last Name, Given Name -->
+		<vcard:hasAddress><!-- Postal Address -->
+			<vcard:Address>
+				<vcard:street-address>Laboratoire Magmas et Volcans, 6 Avenue Blaise Pascal</vcard:street-address>
+				<vcard:locality>AUBIERE CEDEX</vcard:locality>
+				<vcard:postal-code>TSA 60026 - CS 60026, 63178</vcard:postal-code>
+				<vcard:country-name>FRANCE</vcard:country-name>
+			</vcard:Address>
+		</vcard:hasAddress>
+		<vcard:hasEmail>s.moune@uca.fr</vcard:hasEmail><!-- Email -->
+		<vcard:hasTelephone>+0033473346745</vcard:hasTelephone><!-- Phone -->
+		<!-- Unique Identifier.
+		(e.g., http://orcid.org/0000-1111-2222-3333 or literal like mailto:support@institution will be supported as ID)
+		-->
+		<dct:identifier>http://orcid.org/0000-0002-8485-0154</dct:identifier>
+		<eposap:affiliation>PIC:916450860</eposap:affiliation> <!-- Organisation -->
+		<dct:language><!-- Language for contact.  Two-letters encoding (e.g. en). -->
+			<dct:LinguisticSystem>en</dct:LinguisticSystem>
+		</dct:language>
+		<schema:qualifications>PhD</schema:qualifications><!-- Qualification -->
+		<vcard:hasURL><!-- CV -->
+			http://lmv.univ-bpclermont.fr/moune-severine/
+		</vcard:hasURL>
+	</eposap:Person>
+
+	<eposap:Person>
+		<vcard:fn>Labazuy, Philippe</vcard:fn><!-- Last Name, Given Name -->
+		<vcard:hasAddress><!-- Postal Address -->
+			<vcard:Address>
+				<vcard:street-address>Laboratoire Magmas et Volcans, 6 Avenue Blaise Pascal</vcard:street-address>
+				<vcard:locality>AUBIERE CEDEX</vcard:locality>
+				<vcard:postal-code>TSA 60026 - CS 60026, 63178</vcard:postal-code>
+				<vcard:country-name>FRANCE</vcard:country-name>
+			</vcard:Address>
+		</vcard:hasAddress>
+		<vcard:hasEmail>p.labazuy@opgc.fr</vcard:hasEmail><!-- Email -->
+		<vcard:hasTelephone>+0033473346729</vcard:hasTelephone><!-- Phone -->
+		<!-- Unique Identifier.
+		(e.g., http://orcid.org/0000-1111-2222-3333 or literal like mailto:support@institution will be supported as ID)
+		-->
+		<dct:identifier>http://orcid.org/0000-0002-4518-3328</dct:identifier>
+		<eposap:affiliation>PIC:916450860</eposap:affiliation> <!-- Organisation -->
+		<dct:language><!-- Language for contact.  Two-letters encoding (e.g. en). -->
+			<dct:LinguisticSystem>en</dct:LinguisticSystem>
+		</dct:language>
+		<schema:qualifications>PhD</schema:qualifications><!-- Qualification -->
+		<vcard:hasURL><!-- CV -->
+			http://lmv.univ-bpclermont.fr/labazuy-philippe/
+		</vcard:hasURL>
+	</eposap:Person>
+
+	<eposap:Person>
+		<vcard:fn>Bachèlery, Patrick</vcard:fn><!-- Last Name, Given Name -->
+		<vcard:hasAddress><!-- Postal Address -->
+			<vcard:Address>
+				<vcard:street-address>Laboratoire Magmas et Volcans, 6 Avenue Blaise Pascal</vcard:street-address>
+				<vcard:locality>AUBIERE CEDEX</vcard:locality>
+				<vcard:postal-code>TSA 60026 - CS 60026, 63178</vcard:postal-code>
+				<vcard:country-name>FRANCE</vcard:country-name>
+			</vcard:Address>
+		</vcard:hasAddress>
+		<vcard:hasEmail>p.bachelery@opgc.fr</vcard:hasEmail><!-- Email -->
+		<vcard:hasTelephone>+0033473405582</vcard:hasTelephone><!-- Phone -->
+		<!-- Unique Identifier.
+		(e.g., http://orcid.org/0000-1111-2222-3333 or literal like mailto:support@institution will be supported as ID)
+		-->
+		<dct:identifier>http://orcid.org/0000-0002-0108-5486</dct:identifier>
+		<eposap:affiliation>PIC:916450860</eposap:affiliation> <!-- Organisation -->
+		<dct:language><!-- Language for contact.  Two-letters encoding (e.g. en). -->
+			<dct:LinguisticSystem>en</dct:LinguisticSystem>
+		</dct:language>
+		<schema:qualifications>PhD, HDR</schema:qualifications><!-- Qualification -->
+		<vcard:hasURL><!-- CV -->
+			http://lmv.univ-bpclermont.fr/bachelery-patrick/
+		</vcard:hasURL>
+	</eposap:Person>
+
+	<eposap:Person>
+		<vcard:fn>Di Muro, Andrea</vcard:fn><!-- Last Name, Given Name -->
+		<vcard:hasAddress><!-- Postal Address -->
+			<vcard:Address>
+				<vcard:street-address>Institut de Physique du Globe de Paris, 1 rue Jussieu</vcard:street-address>
+				<vcard:locality>PARIS</vcard:locality>
+				<vcard:postal-code>75238</vcard:postal-code>
+				<vcard:country-name>FRANCE</vcard:country-name>
+			</vcard:Address>
+		</vcard:hasAddress>
+		<vcard:hasEmail>dimuro.ipgp.fr</vcard:hasEmail><!-- Email -->
+		<vcard:hasTelephone>+0033262275012</vcard:hasTelephone><!-- Phone -->
+		<!-- Unique Identifier.
+		(e.g., http://orcid.org/0000-1111-2222-3333 or literal like mailto:support@institution will be supported as ID)
+		-->
+		<dct:identifier>http://orcid.org/0000-0002-7635-1283</dct:identifier>
+		<eposap:affiliation>PIC:999597417</eposap:affiliation> <!-- Organisation -->
+		<dct:language><!-- Language for contact.  Two-letters encoding (e.g. en). -->
+			<dct:LinguisticSystem>en</dct:LinguisticSystem>
+		</dct:language>
+		<schema:qualifications>PhD, HDR</schema:qualifications><!-- Qualification -->
+		<vcard:hasURL><!-- CV -->
+			http://www.ipgp.fr/fr/di-muro-andrea
+		</vcard:hasURL>
+	</eposap:Person>
+
+	<!-- EPOS Organisation -->
+	<eposap:Organisation>
+		<!-- Title (english) -->
+		<vcard:fn>OPGC: Earth Physics Observatory of Clermont-Ferrand</vcard:fn>
+		<!--Title (native lang) -->
+		<vcard:organization-name xml:lang="fr">OPGC: Observatoire de Physique du Globe de Clermont-Ferrand</vcard:organization-name>
+		<vcard:hasAddress><!-- Postal Address -->
+			<vcard:Address>
+				<vcard:street-address>OPGC, 4 Avenue Blaise Pascal</vcard:street-address>
+				<vcard:locality>AUBIERE CEDEX</vcard:locality>
+				<vcard:postal-code>TSA 60026 - CS 60026, 63178</vcard:postal-code>
+				<vcard:country-name>FRANCE</vcard:country-name>
+			</vcard:Address>
+		</vcard:hasAddress>
+		<vcard:hasEmail>g.delcampo@opgc.univ-bpclermont.fr</vcard:hasEmail><!-- Email -->
+		<vcard:hasURL>http://opgc.fr/</vcard:hasURL><!-- Website -->
+		<vcard:hasLogo>http://wwwobs.univ-bpclermont.fr/opgc/images/opgc_350t.gif</vcard:hasLogo><!-- Logo -->
+		<!-- Unique Identifier.
+		(e.g., PIC:123456789 or literal like mailto:support@institution will be supported as ID).
+		-->
+		<dct:identifier>PIC:916450860</dct:identifier>
+		<eposap:scientificContact>http://orcid.org/0000-0002-4518-3328</eposap:scientificContact><!-- Scientific
+			Contact -->
+		<dct:spatial><!-- Spatial Coordinates -->
+			<dct:Location>
+				<!-- POINT(lon lat elevation). Skip elevation when the value is 0 -->
+				<locn:geometry>POINT(3.111 45.761)</locn:geometry>
+			</dct:Location>
+		</dct:spatial>
+		<dct:type><!-- Type -->
+			Public Research Institut
+		</dct:type>
+		<eposap:legalContact>http://orcid.org/0000-0002-0108-5486</eposap:legalContact><!-- Legal Contact -->
+		<eposap:financialContact>http://orcid.org/0000-0002-0108-5486</eposap:financialContact><!-- Financial
+			Contact -->
+		<eposap:isPartOf>PIC:999997930</eposap:isPartOf><!-- Is part of -->
+	</eposap:Organisation>
+
+	<eposap:Organisation>
+		<!-- Title (english) -->
+		<vcard:fn>IPGP: Institute of Earth Physics of Paris</vcard:fn>
+		<!--Title (native lang) -->
+		<vcard:organization-name xml:lang="fr">IPGP: Institut de Physique du Globe de Paris</vcard:organization-name>
+		<vcard:hasAddress><!-- Postal Address -->
+			<vcard:Address>
+				<vcard:street-address>IPGP, 1 Rue Jussieu</vcard:street-address>
+				<vcard:locality>PARIS</vcard:locality>
+				<vcard:postal-code>75238</vcard:postal-code>
+				<vcard:country-name>FRANCE</vcard:country-name>
+			</vcard:Address>
+		</vcard:hasAddress>
+		<vcard:hasEmail>acceuil@ipgp.fr</vcard:hasEmail><!-- Email -->
+		<vcard:hasURL>http://www.ipgp.fr/</vcard:hasURL><!-- Website -->
+		<vcard:hasLogo>http://www.ipgp.fr/sites/all/themes/danland/logo.png</vcard:hasLogo><!-- Logo -->
+		<!-- Unique Identifier.
+		(e.g., PIC:123456789 or literal like mailto:support@institution will be supported as ID).
+		-->
+		<dct:identifier>PIC:999597417</dct:identifier>
+		<eposap:scientificContact>http://orcid.org/0000-0002-7635-1283</eposap:scientificContact><!-- Scientific
+			Contact -->
+		<dct:spatial><!-- Spatial Coordinates -->
+			<dct:Location>
+				<!-- POINT(lon lat elevation). Skip elevation when the value is 0 -->
+				<locn:geometry>POINT(2.356752 48.845034</locn:geometry>
+			</dct:Location>
+		</dct:spatial>
+		<dct:type><!-- Type -->
+			Public Research Institut
+		</dct:type>
+		<eposap:legalContact>http://orcid.org/0000-0002-7635-1283</eposap:legalContact><!-- Legal Contact -->
+		<eposap:financialContact>http://orcid.org/0000-0002-7635-1283</eposap:financialContact><!-- Financial
+			Contact -->
+		<eposap:isPartOf>PIC:999997930</eposap:isPartOf><!-- Is part of -->
+	</eposap:Organisation>
+
+	<eposap:Organisation>
+		<!-- Title (english) -->
+		<vcard:fn>CNRS: The National Center for Scientific Research</vcard:fn>
+		<!--Title (native lang) -->
+		<vcard:organization-name xml:lang="fr">CNRS: Le Centre National de la Recherche Scientifique</vcard:organization-name>
+		<vcard:hasAddress><!-- Postal Address -->
+			<vcard:Address>
+				<vcard:street-address>CNRS, 3 Rue Michel-Ange</vcard:street-address>
+				<vcard:locality>PARIS CEDEX 16</vcard:locality>
+				<vcard:postal-code>75794</vcard:postal-code>
+				<vcard:country-name>FRANCE</vcard:country-name>
+			</vcard:Address>
+		</vcard:hasAddress>
+		<vcard:hasURL>http://cnrs.fr/</vcard:hasURL><!-- Website -->
+		<vcard:hasLogo>http://www.cnrs.fr/fr/z-tools/newune/themes/CNRSTheme/images/logocnrs.png</vcard:hasLogo><!-- Logo -->
+		<!-- Unique Identifier.
+		(e.g., PIC:123456789 or literal like mailto:support@institution will be supported as ID).
+		-->
+		<dct:identifier>PIC:999997930</dct:identifier>
+		<eposap:scientificContact>http://orcid.org/0000-0002-0108-5486</eposap:scientificContact><!-- Scientific
+			Contact -->
+		<dct:spatial><!-- Spatial Coordinates -->
+			<dct:Location>
+				<!-- POINT(lon lat elevation). Skip elevation when the value is 0 -->
+				<locn:geometry>POINT(3.111 45.761)</locn:geometry>
+			</dct:Location>
+		</dct:spatial>
+		<dct:type><!-- Type -->
+			Public Research Institut
+		</dct:type>
+		<eposap:legalContact>http://orcid.org/0000-0002-0108-5486</eposap:legalContact><!-- Legal Contact -->
+		<eposap:financialContact>http://orcid.org/0000-0002-0108-5486</eposap:financialContact><!-- Financial
+			Contact -->
+	</eposap:Organisation>
+
+	<!-- EPOS Project -->
+	<eposap:Project>
+		<dct:identifier>projectID01</dct:identifier>
+		<dct:title>Project name</dct:title><!-- Name (Title) -->
+		<dct:description>Some description</dct:description><!-- Description (Abstract) -->
+	</eposap:Project>
+
+	<!-- EPOS WebService -->
+	<eposap:WebService>
+		<!-- the title must have a maximum length of 250 chars and that acronyms (e.g. GFZ)
+			as well as too generic service names (e.g. 'Data service') should be avoided
+		-->
+		<dct:title>OPGC Data Services</dct:title> <!-- title -->
+		<!-- abstract -->
+		<dct:description>
+			Since september 2017, OPGC assigns Digital Object Identifiers (DOI) to datasets. These datasets are archived by and published through OPGC Data Services and cover all geoscientific disciplines.
+			They range from large dynamic datasets deriving from data intensive global monitoring networks with real-time data acquisition to the full suite of highly variable datasets collected by individual researchers or small teams.
+			These highly variable data (‘long-tail data’) are small in size, but represent an important part of the total scientific output.
+			This web service allow to retrieve data from GAZVOLC.
+			GAZVOLC is an Observation system within France’s National Service for Volcanological Observation (SNOV).
+			The system contributes databases for volcanic gas emission. The study of magmatic degassing and of hydrothermal systems is of the utmost importance in furthering our understanding of the hazards these systems pose, and of paramount importance to optimise their monitoring. As the speed of gas ascent towards the surface is much greater than that of the magma, any change in composition or flux of magmatic gases and/or volcanic fluids at the surface will thus bring us information on what is occurring at depth (i.e. the physio-chemical interactions between volcanic gases, surrounding rocks and rain water, and the arrival at depth of new magma and gas inputs). Magmatic gases and/or volcanic fluids are thus a privileged interface between deep magma and the surface, and they are therefore an important tool for monitoring both quiescent and active volcanoes. Time series of gas fluxes and composition can be correlated with geophysical dataset to provide robust assessment of volcanic activity and for the interpretation of its time and space evolution.
+		</dct:description>
+		<dct:issued>2016-05-26T08:00:00</dct:issued><!-- When WS was started -->
+		<dct:modified>2018-02-27T10:00:00</dct:modified><!-- Last change or revision of the WS -->
+		<!--
+			Whenever possible, you should use URIs for licences.
+			A register of standard licences is available at:
+			http://publications.europa.eu/mdr/resource/authority/licence/html/licences-eng.html
+		-->
+		<dct:license>http://creativecommons.org/licenses/by-nc/4.0/</dct:license> <!-- Access and Use Restrictions -->
+		<foaf:page> <!-- URL -->
+			<foaf:primaryTopic>http://opgc.fr/vobs/rest2/req.php/gazvolc?</foaf:primaryTopic>
+		</foaf:page>
+		<dct:format><!-- distribution format.
+			The base URI of the controlled vocabulary is: https://www.iana.org/assignments/media-types/application/
+     			(e.g., zip) -->
+			<dct:MediaTypeOrExtent>json</dct:MediaTypeOrExtent>
+		</dct:format>
+		<!-- public access limitations:
+			There a codelist for this, so you can check if it is suitable to you.
+			The description is here:
+			http://publications.europa.eu/mdr/resource/authority/access-right/html/access-right-eng.html
+
+			The base URI is:
+			http://publications.europa.eu/resource/authority/access-right/
+		-->
+		<dct:rights>
+			<dct:RightsStatement>This work is licensed under a Creative Commons Attribution-NonCommercial 4.0 International License. Publications must include an acknowledgement of, and citation to, the GAZVOLC observing system.</dct:RightsStatement>
+		</dct:rights>
+		<!--
+			Spatial Reference System
+			the CRS should be specified with the relevant URI.
+			The base URI is:
+			http://www.opengis.net/def/crs/ -->
+		<dct:conformsTo>EPSG:4326</dct:conformsTo> <!-- Spatial Reference System -->
+		<dct:identifier>localhost/vobs/vo/rest2/req.php/gazvolc</dct:identifier> <!-- Unique Resource Identifier: this is the entry point of the service -->
+		<dct:created>2017-06-27T12:00:00</dct:created> <!-- When WS was started -->
+		<eposap:domain> <!-- This property refers to the domain of resource (e.g. Seismology, Geodesy,
+		Satellite data, Geomagnetic data, Geology, Geohazards, Georesources, Transnational access) -->
+			Volcano-Observations
+		</eposap:domain>
+		<eposap:subDomain> <!-- This property refers to the subdomain of resource (to be defined, TBD...) -->
+			TBD
+		</eposap:subDomain>
+
+		<!-- Keywords, annotation. Simple and free (web annotation ontology in the future). List of comma-separated values. -->
+		<dcat:keyword>Geochemistry, Laboratories, Rocks, Gas, Chemical Data set, Volcanology</dcat:keyword> <!-- Keywords -->
+		<eposap:operation>TBD</eposap:operation> <!-- still pending, please fill in with TBD (to be defined)-->
+		<dct:hasVersion>0.1</dct:hasVersion>
+
+		<!-- List of Parameters:
+			this section is needed in order to describe the parameters of the service.
+			E.g. in the case of a RESTful service, we may have "domain" as parameter,
+			with type "string" and a list of allowed value terms specified by the value tag,
+			e.g. 'seism','gps'  (i.e. namespace)-->
+		<eposap:parameter>
+			<http:paramName>timestart</http:paramName>
+			<rdf:label>Start of the time</rdf:label>
+			<dct:type> <!-- This property refers to parameter type (e.g., string, integer, float, boolean) -->
+				Date
+			</dct:type>
+		</eposap:parameter>
+		<eposap:parameter>
+			<http:paramName>timeend</http:paramName>
+			<rdf:label>End of the time</rdf:label>
+			<dct:type> <!-- This property refers to parameter type (e.g., string, integer, float, boolean, date) -->
+				Date
+			</dct:type>
+		</eposap:parameter>
+		<!-- The document is meant to be human readable (e.g. PDF, doc, and so on).
+			This will help a user who, for instance, does not understand something from the hints/label of the parameters. -->
+		<dcat:contactPoint>http://orcid.org/0000-0002-8485-0154</dcat:contactPoint> <!-- internal link to contact point (vcard:Individual) described in the same file in <eposap:Person> -->
+		<eposap:publisher>PIC:916450860</eposap:publisher> <!-- internal link to responsibleParty (vcard:Organisation) described in the same file in <eposap:Organisation> -->
+		<dct:spatial> <!-- Geographic location/spatial extent /bounding box. A single polygon will be supported. -->
+			<dct:Location>
+				<!-- POLYGON(lon1 lat1, lon2 lat2,...) -->
+				<locn:geometry>POLYGON(-180.0 -90.0, 180.0 -90.0, 180.0 90.0, -180.0 90.0, -180.0 -90.0)</locn:geometry>
+			</dct:Location>
+		</dct:spatial>
+		<!-- Spatial representation type.
+			The base URI is: https://www.iana.org/assignments/media-types/text/
+ 			(e.g., xml) -->
+		<adms:representationTechnique>
+			csv
+		</adms:representationTechnique>
+		<dct:temporal> <!-- temporal extent -->
+			<dct:PeriodOfTime>
+				<schema:startDate>2013-01-01T00:00:00</schema:startDate>
+			</dct:PeriodOfTime>
+		</dct:temporal>
+		<eposap:DDSS-ID>WP11-DDSS-036</eposap:DDSS-ID>
+    		<eposap:actions>download,visualise</eposap:actions>
+	</eposap:WebService>
+
+	<!--  EPOS Equipment -->
+	<eposap:Equipment>
+	    <dct:identifier>EQUI_ID_01</dct:identifier> <!-- Unique Resource Identifier -->
+	    <schema:serialNumber>012-012-012-012</schema:serialNumber> <!-- SerialNumber -->
+	    <dct:type> <!-- Type -->
+	      Technical and Analytical platform
+	    </dct:type>
+	    <schema:numberOfItems>1</schema:numberOfItems><!-- quantity  -->
+	    <schema:manufacturer>FACI_ID_02</schema:manufacturer> <!-- manufacturer  -->
+	    <dct:description>Technical and analytical platform at LMV</dct:description> <!-- description -->
+	    <dct:title>Platform instruments</dct:title> <!-- InstrumentName  -->
+	    <eposap:relatedTo>FACI_ID_02</eposap:relatedTo> <!-- facility  -->
+  		<eposap:isPartOf>EQUI_ID_01</eposap:isPartOf> <!-- equipment  -->
+  		<dcat:contactPoint>0000-0002-8485-0154</dcat:contactPoint> <!-- person -->
+  		<eposap:owner>FACI_ID_02</eposap:owner> <!-- Organization  -->
+	    <dct:temporal>
+	      <dct:PeriodOfTime>
+	        <schema:startDate>2016-10-30T12:00:00</schema:startDate>
+	      </dct:PeriodOfTime>
+	    </dct:temporal>
+	    <dct:spatial> <!-- location -->
+	      <dct:Location>
+		<!-- POINT(lon lat elevation). Skip elevation when the value is 0. -->
+	        <locn:geometry>POINT(3.111 45.761)</locn:geometry>
+	      </dct:Location>
+	    </dct:spatial>
+  </eposap:Equipment>
+
+  <!-- EPOS Facility -->
+	<eposap:Facility>
+	    <dct:identifier>FACI_ID_02</dct:identifier>
+	    <dct:title>LMV: Laboratoire Magmas et Volcans</dct:title>
+	    <vcard:hasAddress> <!-- country -->
+		    <vcard:Address>
+		      <vcard:street-address>LMV, 6 Avenue Blaise Pascal</vcard:street-address>
+		      <vcard:locality>AUBIERE CEDEX</vcard:locality>
+		      <vcard:postal-code>63178</vcard:postal-code>
+		      <vcard:country-name>FRANCE</vcard:country-name>
+		    </vcard:Address>
+	  	</vcard:hasAddress>
+	    <dct:description>LMV analytical and technical ressources : Textural lab (Micrometric Geopyc 1360, Micrometric AccuPyc II 1340, Permeameter, ASHER, Malvern Morphologi® G3) Sawing-milling-coring, Thin section preparation, SEM (JEOL JSM-5910LV), Probe(SX-100 CAMECA) and ICP-AES.</dct:description>
+	    <eposap:owner>PIC:916450860</eposap:owner><!-- organisation : OPGC -->
+	   	<dcat:contactPoint>http://orcid.org/0000-0002-8485-0154</dcat:contactPoint><!-- person -->
+  		<eposap:facilityManager>http://orcid.org/0000-0002-8485-0154</eposap:facilityManager><!-- person -->
+	    <dct:type> <!-- type -->
+	      CNRS/IRD/UCA Laboratory
+	    </dct:type>
+	    <foaf:page> <!-- website -->
+    			<foaf:primaryTopic>http://lmv.univ-bpclermont.fr/</foaf:primaryTopic>
+  		</foaf:page>
+	    <dcat:theme><!-- scienceDomain -->
+		    Earth Science (Experimental magmatology, mineralogy, petrology, geophysics, isotopic and elementary geochemistry, physics of materials, physical and analogue volcanology,...)
+  		</dcat:theme>
+  </eposap:Facility>
+
+  	<eposap:Facility>
+	    <dct:identifier>FACI_ID_03</dct:identifier>
+	    <dct:title>OVPF: Observatoire Volcanologique du Piton de la Fournaise</dct:title>
+	    <vcard:hasAddress> <!-- country -->
+		    <vcard:Address>
+		      <vcard:street-address>OVPF, 14 RN3 - Km 27</vcard:street-address>
+		      <vcard:locality>La Plaine des Cafres, Réunion</vcard:locality>
+		      <vcard:postal-code>97418</vcard:postal-code>
+		      <vcard:country-name>FRANCE</vcard:country-name>
+		    </vcard:Address>
+	  	</vcard:hasAddress>
+	    <dct:description>Observatoire Volcanologique du Piton de la Fournaise</dct:description>
+	    <eposap:owner>PIC:999597417</eposap:owner><!-- organisation : IPGP -->
+	   	<dcat:contactPoint>IPGP_ID_01</dcat:contactPoint><!-- person -->
+  		<eposap:facilityManager>IPGP_ID_01</eposap:facilityManager><!-- person -->
+	    <dct:type> <!-- type -->
+	      CNRS/USPC Institute
+	    </dct:type>
+	    <foaf:page> <!-- website -->
+    			<foaf:primaryTopic>http://www.ipgp.fr</foaf:primaryTopic>
+  		</foaf:page>
+	    <dcat:theme><!-- scienceDomain -->
+		    Earth Science
+  		</dcat:theme>
+  </eposap:Facility>
+
+</eposap:Epos>