﻿<?xml version="1.0" encoding="UTF-8"?>
<eposap:Epos
xmlns:adms="http://www.w3.org/ns/adms#"
  xmlns:cnt="http://www.w3.org/2008/content#" xmlns:dcat="http://www.w3.org/ns/dcat#"
  xmlns:dct="http://purl.org/dc/terms/" xmlns:eposap="http://www.epos-ip.org/terms.html"
  xmlns:foaf="http://xmlns.com/foaf/0.1/" xmlns:http="http://www.w3.org/2006/http#"
  xmlns:locn="http://www.w3.org/ns/locn#" xmlns:owl="http://www.w3.org/2002/07/owl#"
  xmlns:rdf="http://www.w3.org/1999/02/22-rdf-syntax-ns#" xmlns:schema="http://schema.org/"
  xmlns:skos="http://www.w3.org/2004/02/skos/core#" xmlns:vcard="http://www.w3.org/2006/vcard/ns#"
  xmlns:xml="http://www.w3.org/XML/1998/namespace" xmlns:xsi="http://www.w3.org/2001/XMLSchema-instance"
  xsi:schemaLocation="http://www.epos-ip.org/terms.html https://raw.githubusercontent.com/epos-eu/EPOS-DCAT-AP/master/schemas/EPOS-DCAT-AP.xsd">

 <eposap:Person>
    <vcard:fn>Pedersen, Helle</vcard:fn>
    <vcard:hasAddress>
      <vcard:Address>
        <vcard:street-address>Université Grenoble Alpes,ISTerre,CS 40700 </vcard:street-address>
        <vcard:locality>Grenoble Cedex 9</vcard:locality>
        <vcard:postal-code>38058</vcard:postal-code>
        <vcard:country-name>France</vcard:country-name>
      </vcard:Address>
    </vcard:hasAddress>
    <vcard:hasEmail>datacenter@resif.fr</vcard:hasEmail>
    <vcard:hasTelephone>+33476635200</vcard:hasTelephone>
    <dct:identifier>http://orcid.org/0000-0003-2936-8047</dct:identifier>
    <eposap:affiliation>PIC:999997930</eposap:affiliation>
    <dct:language>
      <dct:LinguisticSystem>en</dct:LinguisticSystem>
    </dct:language>
    <schema:qualifications>Researcher, Science Management, Scientific leader of the RESIF Data Center</schema:qualifications>
    <vcard:hasURL>https://isterre.fr/annuaire/pages-web-du-personnel/helle-pedersen/?id_auteur=58</vcard:hasURL>
  </eposap:Person>

  <eposap:Person>
    <vcard:fn>Walpersdorf, Andrea</vcard:fn>
    <vcard:hasAddress>
      <vcard:Address>
        <vcard:street-address>Université Grenoble Alpes,ISTerre,CS 40700 </vcard:street-address>
        <vcard:locality>Grenoble Cedex 9</vcard:locality>
        <vcard:postal-code>38058</vcard:postal-code>
        <vcard:country-name>France</vcard:country-name>
      </vcard:Address>
    </vcard:hasAddress>
   <vcard:hasEmail>contact@resif.fr</vcard:hasEmail>
    <vcard:hasTelephone>+33476635200</vcard:hasTelephone>
    <dct:identifier>http://orcid.org/0000-0003-1777-9172</dct:identifier>
    <eposap:affiliation>PIC:999997930</eposap:affiliation>
    <dct:language>
      <dct:LinguisticSystem>en</dct:LinguisticSystem>
    </dct:language>
   <schema:qualifications>Researcher, Science Management, Director of RESIF (RÃ©seau Sismologique et gÃ©odÃ©sique FranÃ§ais)</schema:qualifications>
     <vcard:hasURL>https://isterre.fr/annuaire/pages-web-du-personnel/andrea-walpersdorf/?id_auteur=76</vcard:hasURL>
  </eposap:Person>

  <eposap:Person>
    <vcard:fn>Péquegnat, Catherine</vcard:fn>
    <vcard:hasAddress>
      <vcard:Address>
         <vcard:street-address>Université Grenoble Alpes,ISTerre,CS 40700 </vcard:street-address>
        <vcard:locality>Grenoble Cedex 9</vcard:locality>
        <vcard:postal-code>38058</vcard:postal-code>
        <vcard:country-name>France</vcard:country-name>
      </vcard:Address>
    </vcard:hasAddress>
    <vcard:hasEmail>datacenter@resif.fr</vcard:hasEmail>
    <vcard:hasTelephone>+33476635200</vcard:hasTelephone>
    <dct:identifier>mailto:catherine.pequegnat@univ-grenoble-alpes.fr</dct:identifier>
    <eposap:affiliation>PIC:999997930</eposap:affiliation>
    <dct:language>
      <dct:LinguisticSystem>en</dct:LinguisticSystem>
    </dct:language>
    <schema:qualifications>Engineer, technical leader of the RESIF Data Center</schema:qualifications>
   <!--     <vcard:hasURL>https://www.isterre.fr/spip.php?page=auteur&id_auteur=59&lang=fr</vcard:hasURL> -->
  </eposap:Person>

  <eposap:Person>
    <vcard:fn>Louvet, Violaine</vcard:fn>
    <vcard:hasAddress>
      <vcard:Address>
         <vcard:street-address>Université Grenoble Alpes,GRICAD </vcard:street-address>
        <vcard:locality>Grenoble Cedex 9</vcard:locality>
        <vcard:postal-code>38058</vcard:postal-code>
        <vcard:country-name>France</vcard:country-name>
      </vcard:Address>
    </vcard:hasAddress>
    <vcard:hasEmail>gricad-contact@univ-grenoble-alpes.fr</vcard:hasEmail>
    <vcard:hasTelephone>+</vcard:hasTelephone>
    <dct:identifier>Violaine.Louvet@univ-grenoble-alpes.fr</dct:identifier>
    <eposap:affiliation>PIC:999997930</eposap:affiliation>
    <dct:language>
      <dct:LinguisticSystem>en</dct:LinguisticSystem>
    </dct:language>
    <schema:qualifications>Engineer, Director of GRICAD IT infrastructure (hosting the RESIF Data Center)</schema:qualifications>
  </eposap:Person>

  <eposap:Person>
    <vcard:fn>Lemarchand, Arnaud</vcard:fn>
    <vcard:hasAddress>
      <vcard:Address>
        <vcard:street-address>Institut de Physique du Globe de Paris, 1 rue jussieu</vcard:street-address>
        <vcard:locality>Paris</vcard:locality>
        <vcard:postal-code>75238</vcard:postal-code>
        <vcard:country-name>France</vcard:country-name>
      </vcard:Address>
    </vcard:hasAddress>
    <vcard:hasEmail>volobsis-support@ipgp.fr</vcard:hasEmail>
    <dct:identifier>https://orcid.org/0000-0002-4234-3787</dct:identifier>
    <eposap:affiliation>PIC:999597417</eposap:affiliation>
    <dct:language>
     <dct:LinguisticSystem>en</dct:LinguisticSystem>
    </dct:language>
   <schema:qualifications>Data Manager, Engineer</schema:qualifications>
  </eposap:Person>

  <eposap:Person>
    <vcard:fn>Jean Christophe Komorowski</vcard:fn>
    <vcard:hasAddress>
      <vcard:Address>
        <vcard:street-address>Institut de Physique du Globe de Paris, 1 rue jussieu</vcard:street-address>
        <vcard:locality>Paris</vcard:locality>
        <vcard:postal-code>75238</vcard:postal-code>
        <vcard:country-name>France</vcard:country-name>
      </vcard:Address>
    </vcard:hasAddress>
    <vcard:hasEmail>jeanchristophe.komorowski@gmail.com</vcard:hasEmail>
    <dct:identifier>https://orcid.org/0000-0002-6874-786X</dct:identifier>
    <eposap:affiliation>PIC:999597417</eposap:affiliation>
    <dct:language>
      <dct:LinguisticSystem>en</dct:LinguisticSystem>
    </dct:language>
    <schema:qualifications> Scientist-in-charge of the seismic and volcano obervatories of IPGP</schema:qualifications>
  </eposap:Person>

  <eposap:Person>
    <vcard:fn>Marc Chaussidon</vcard:fn>
    <vcard:hasAddress>
      <vcard:Address>
        <vcard:street-address>Institut de Physique du Globe de Paris, 1 rue jussieu</vcard:street-address>
        <vcard:locality>Paris</vcard:locality>
        <vcard:postal-code>75238</vcard:postal-code>
        <vcard:country-name>France</vcard:country-name>
      </vcard:Address>
     </vcard:hasAddress>
     <vcard:hasEmail>chaussidon@ipgp.fr</vcard:hasEmail>
     <dct:identifier>researcherID:E-7067-2017</dct:identifier>
     <eposap:affiliation>PIC:999597417</eposap:affiliation>
     <dct:language>
        <dct:LinguisticSystem>en</dct:LinguisticSystem>
     </dct:language>
     <schema:qualifications> director of institut de Physique du Globe de Paris - IPGP</schema:qualifications>
  </eposap:Person>

  <eposap:Person>
    <vcard:fn>Courgey Bernadette</vcard:fn>
    <vcard:hasAddress>
      <vcard:Address>
        <vcard:street-address>Institut de Physique du Globe de Paris, 1 rue jussieu</vcard:street-address>
        <vcard:locality>Paris</vcard:locality>
        <vcard:postal-code>75238</vcard:postal-code>
        <vcard:country-name>France</vcard:country-name>
      </vcard:Address>
    </vcard:hasAddress>
    <vcard:hasEmail>courgey@ipgp.fr</vcard:hasEmail>
    <dct:identifier>mailto:courgey@ipgp.fr</dct:identifier>
    <eposap:affiliation>PIC:999597417</eposap:affiliation>
    <dct:language>
      <dct:LinguisticSystem>en</dct:LinguisticSystem>
    </dct:language>
    <schema:qualifications>financial office </schema:qualifications>
  </eposap:Person>


  <eposap:Organisation>
    <vcard:fn>Institute of Earth Physics of Paris</vcard:fn>
    <vcard:organization-name xml:lang="fr">Institut de Physique du Globe de Paris- IPGP</vcard:organization-name>
    <vcard:hasAddress>
      <vcard:Address>
        <vcard:street-address>1 rue jussieu</vcard:street-address>
        <vcard:locality>Paris</vcard:locality>
        <vcard:postal-code>75238</vcard:postal-code>
        <vcard:country-name>France</vcard:country-name>
      </vcard:Address>
    </vcard:hasAddress>
    <vcard:hasEmail>accueil@ipgp.fr</vcard:hasEmail>
    <vcard:hasURL>http://www.ipgp.fr</vcard:hasURL>
    <dct:identifier>PIC:999597417</dct:identifier>
    <eposap:scientificContact>https://orcid.org/0000-0002-6874-786X</eposap:scientificContact>
    <dct:spatial>
      <dct:Location>
        <locn:geometry>POINT(2.356752 48.845034)</locn:geometry>
      </dct:Location>
    </dct:spatial>
    <dct:type>Public Research Institute</dct:type>
    <eposap:legalContact>ResearcherID:E-7067-2017</eposap:legalContact>
    <eposap:financialContact>mailto:courgey@ipgp.fr</eposap:financialContact>
  </eposap:Organisation>

  <eposap:Organisation>
    <vcard:fn>Grenoble Alpes University</vcard:fn>
    <vcard:organization-name xml:lang="fr">Università Grenoble Alpes</vcard:organization-name>
    <vcard:hasAddress>
      <vcard:Address>
        <vcard:street-address>Università Grenoble Alpes,CS 40700 </vcard:street-address>
        <vcard:locality>Gières</vcard:locality>
        <vcard:postal-code>38058</vcard:postal-code>
        <vcard:country-name>France</vcard:country-name>
      </vcard:Address>
    </vcard:hasAddress>
    <vcard:hasEmail>mailto:info@univ-grenoble-alpes.fr</vcard:hasEmail>
    <vcard:hasURL>https://www.univ-grenoble-alpes.fr/en/</vcard:hasURL>
    <dct:identifier>PIC:999997930</dct:identifier>
    <eposap:scientificContact>https://orcid.org/0000-0002-6874-786X</eposap:scientificContact>
    <dct:spatial>
      <dct:Location>
        <locn:geometry>POINT(5.767053 45.195083)</locn:geometry>
      </dct:Location>
    </dct:spatial>
    <dct:type>Public University</dct:type>
    <!-- Legal Contact -->
    <eposap:legalContact>http://orcid.org/0000-0003-2936-8047</eposap:legalContact>
    <!--<eposap:legalContact>mailto:presidence-universite@univ-grenoble-alpes.fr</eposap:legalContact>-->
    <!-- Financial Contact AGENCE COMPTABLE UGA -->
    <eposap:financialContact>http://orcid.org/0000-0003-2936-8047</eposap:financialContact>
    <!--<eposap:financialContact>mailto:Jacky.Ghodbane@univ-grenoble-alpes.fr</eposap:financialContact>-->
  </eposap:Organisation>

<eposap:Organisation>
    <vcard:fn>RESIF Data Center</vcard:fn>
    <vcard:organization-name xml:lang="fr">Centre de données sismologiques du Réseau Sismologique et géodésique Français</vcard:organization-name>
    <vcard:hasAddress>
      <vcard:Address>
       <vcard:street-address>Université Grenoble Alpes,ISTerre,CS 40700 </vcard:street-address>
        <vcard:locality>Grenoble Cedex 9</vcard:locality>
        <vcard:postal-code>38058</vcard:postal-code>
        <vcard:country-name>France</vcard:country-name>
      </vcard:Address>
    </vcard:hasAddress>
    <vcard:hasEmail>datacenter@resif.fr</vcard:hasEmail>
    <vcard:hasURL>http://seismology.resif.fr/</vcard:hasURL>
    <dct:identifier>PIC:999997930</dct:identifier>
    <eposap:scientificContact>http://orcid.org/0000-0003-2936-8047</eposap:scientificContact>
    <dct:spatial>
      <dct:Location>
       <locn:geometry>POINT(5.767053 45.195083)</locn:geometry>
      </dct:Location>
    </dct:spatial>
    <dct:type>Public Research Institute</dct:type>
     
    <eposap:legalContact>http://orcid.org/0000-0003-1777-9172</eposap:legalContact>
    <eposap:financialContact>http://orcid.org/0000-0003-1777-9172</eposap:financialContact>
  </eposap:Organisation>

<eposap:WebService>
    <dct:title>FDSN Dataselect-WS - Resif data center (RESIF)</dct:title>
    <dct:description>FDSN Standard webservice at RESIF to download waveform data</dct:description>
    <dct:issued>2013-01-01T00:00:00</dct:issued>
    <dct:modified>2017-09-12T00:00:00</dct:modified>
    <dct:license>CC BY NC 4.0, Creative Commons Attribution 4.0 International </dct:license>

    <foaf:page>
      <foaf:primaryTopic>http://ws.resif.fr/fdsnws/dataselect/1/query?</foaf:primaryTopic>
    </foaf:page>
    <dct:format>
      <dct:MediaTypeOrExtent>binary</dct:MediaTypeOrExtent>
    </dct:format>
    <dct:rights>
      <dct:RightsStatement>
        PUBLIC
      </dct:RightsStatement>
    </dct:rights>
    <dct:conformsTo>EPSG:4326</dct:conformsTo>
    <dct:identifier>ws.resif.fr/fdsnws/dataselect/1/query</dct:identifier>
    <dct:created>2013-01-01T00:00:00</dct:created>
    <eposap:domain>Volcano-Observations</eposap:domain>
    <eposap:subDomain>Seismic waveforms</eposap:subDomain>
    <dcat:keyword>Seismology, IPGP,RESIF-SI,dataselect,FDSN-WS,seismic waveforms</dcat:keyword>
    <eposap:operation>execute</eposap:operation>
    <dct:hasVersion>1.1</dct:hasVersion>
    <eposap:parameter>
      <http:paramName>starttime</http:paramName>
      <rdf:label>start of the timespan of requested data (format:YYYY-MM-DD or YYYY-MM-DDTHH:MM:SS)</rdf:label>
      <dct:type>date</dct:type>
    </eposap:parameter>
    <eposap:parameter>
      <http:paramName>endtime</http:paramName>
      <rdf:label>end of the timespan of requested data (format:YYYY-MM-DD  or YYYY-MM-DDTHH:MM:SS)</rdf:label>
      <dct:type>date</dct:type>
    </eposap:parameter>
    <eposap:parameter>
      <http:paramName>network</http:paramName>
      <rdf:label>network code or comma seperated network codes, wildcards (? or *) are authorized</rdf:label>
      <dct:type>string</dct:type>
    </eposap:parameter>
    <eposap:parameter>
      <http:paramName>station</http:paramName>
      <rdf:label>station code or comma seperated stations codes, wildcards (? or *) are authorized</rdf:label>
      <dct:type>string</dct:type>
    </eposap:parameter>

    <eposap:parameter>
      <http:paramName>location</http:paramName>
      <rdf:label>location code or comma seperated location codes, wildcards (? or *) are authorized</rdf:label>
      <dct:type>string</dct:type>
    </eposap:parameter>
    <eposap:parameter>
      <http:paramName>channel</http:paramName>
      <rdf:label>channel code or comma seperated channels, wildcards (? or *) are authorized</rdf:label>
      <dct:type>string</dct:type>
    </eposap:parameter>

    <eposap:parameter>
      <http:paramName>quality</http:paramName>
      <rdf:label>select data based on miniSEED data quality indicator</rdf:label>
      <dct:type>one character</dct:type>
      <http:paramValue>D</http:paramValue>
      <http:paramValue>R</http:paramValue>
      <http:paramValue>Q</http:paramValue>
      <http:paramValue>M</http:paramValue>
      <http:paramValue>B</http:paramValue>
    </eposap:parameter>

    <eposap:parameter>
      <http:paramName>minimumlength</http:paramName>
      <rdf:label>minimum length of the continous record of data</rdf:label>
      <dct:type>integer</dct:type>
      <schema:minValue>0</schema:minValue>
    </eposap:parameter>

    <eposap:parameter>
      <http:paramName>longestonly</http:paramName>
      <rdf:label>limit the result to the longest continuous segment per channel</rdf:label>
      <dct:type>string</dct:type>
      <http:paramValue>true</http:paramValue>
      <http:paramValue>false</http:paramValue>
    </eposap:parameter>

    <dcat:contactPoint>http://orcid.org/0000-0003-2936-8047</dcat:contactPoint>
    <!--<dcat:contactPoint>mailto:datacenter@resif.fr</dcat:contactPoint>-->
    <eposap:publisher>PIC:999997930</eposap:publisher>
    <dct:spatial>
      <dct:Location>
        <locn:geometry>POLYGON(180.0 -90.0, -180.0 -90.0, -180.0 90.0, 180.0 90.0, 180.0 -90.0)</locn:geometry>
      </dct:Location>
    </dct:spatial>
    <adms:representationTechnique>point</adms:representationTechnique>
    <dct:temporal>
      <dct:PeriodOfTime>
        <schema:startDate>1982-01-01T00:00:00</schema:startDate>
      </dct:PeriodOfTime>
    </dct:temporal>
    <eposap:DDSS-ID>WP11-DDSS-001</eposap:DDSS-ID>
    <eposap:actions>download</eposap:actions>
  </eposap:WebService>
 <eposap:WebService>
     <dct:title>FDSN Station-WS - Resif data center (RESIF)</dct:title>
     <dct:description>FDSN Standard webservice at RESIF to download seismic metadata</dct:description>
       <dct:issued>2013-01-01T00:00:00</dct:issued>
       <dct:modified>2017-09-12T00:00:00</dct:modified>
     <dct:license>To be defined!</dct:license>
     <foaf:page>
       <foaf:primaryTopic>http://ws.resif.fr/fdsnws/station/1/query?</foaf:primaryTopic>
     </foaf:page>
     <dct:format>
       <dct:MediaTypeOrExtent>
           XML<!--StationXML-->
       </dct:MediaTypeOrExtent>
     </dct:format>
     <dct:rights>
       <dct:RightsStatement>
         To be defined by EPOS!
       </dct:RightsStatement>
     </dct:rights>
     <dct:conformsTo>EPSG:4326</dct:conformsTo>
     <dct:identifier>ws.resif.fr/fdsnws/station/1/query/WP11-DDSS-002</dct:identifier>
     <dct:created>2013-01-01T00:00:00</dct:created>
     <eposap:domain>Volcano-Observations</eposap:domain> 
     <eposap:subDomain>Seismic stations</eposap:subDomain>
     <dcat:keyword>Seismology, IPGP,RESIF,dataselect,FDSN-WS,seismic stations, stationXML</dcat:keyword>
     <eposap:operation>execute</eposap:operation>
     <dct:hasVersion>1.1</dct:hasVersion>
     <eposap:parameter>
       <http:paramName>starttime</http:paramName>
       <rdf:label>Start of the timespan</rdf:label>
       <dct:type>date</dct:type>
     </eposap:parameter>

     <eposap:parameter>
       <http:paramName>endtime</http:paramName>
       <rdf:label>End of the timespan</rdf:label>
       <dct:type>date</dct:type>
     </eposap:parameter>

     <eposap:parameter>
       <http:paramName>network</http:paramName>
       <rdf:label>Network code</rdf:label>
       <dct:type>string</dct:type>
     </eposap:parameter>

     <eposap:parameter>
       <http:paramName>station</http:paramName>
       <rdf:label>Station code</rdf:label>
       <dct:type>string</dct:type>
     </eposap:parameter>

     <eposap:parameter>
       <http:paramName>location</http:paramName>
       <rdf:label>Location code</rdf:label>
       <dct:type>string</dct:type>
     </eposap:parameter>

     <eposap:parameter>
       <http:paramName>channel</http:paramName>
       <rdf:label>Channel code</rdf:label>
       <dct:type>string</dct:type>
     </eposap:parameter>
    <eposap:parameter>
       <http:paramName>minlatitude</http:paramName>
       <rdf:label>Minimum Latitude</rdf:label>
       <dct:type>float</dct:type>
       <schema:minValue>-90.0</schema:minValue>
       <schema:maxValue>90.0</schema:maxValue>
     </eposap:parameter>

     <eposap:parameter>
       <http:paramName>maxlatitude</http:paramName>
       <rdf:label>Maximum Latitude</rdf:label>
       <dct:type>float</dct:type>
       <schema:minValue>-90.0</schema:minValue>
       <schema:maxValue>90.0</schema:maxValue>
     </eposap:parameter>

     <eposap:parameter>
       <http:paramName>minlongitude</http:paramName>
       <rdf:label>Minimum Longitude</rdf:label>
       <dct:type>float</dct:type>
       <schema:minValue>-180.0</schema:minValue>
       <schema:maxValue>180.0</schema:maxValue>
     </eposap:parameter>

     <eposap:parameter>
       <http:paramName>maxlongitude</http:paramName>
       <rdf:label>Maximum Longitude</rdf:label>
       <dct:type>float</dct:type>
       <schema:minValue>-180.0</schema:minValue>
       <schema:maxValue>180.0</schema:maxValue>
     </eposap:parameter>
    <eposap:parameter>
       <http:paramName>level</http:paramName>
       <rdf:label>Level</rdf:label>
       <dct:type>string</dct:type>
       <http:paramValue>network</http:paramValue>
       <http:paramValue>station</http:paramValue>
       <http:paramValue>channel</http:paramValue>
       <http:paramValue>response</http:paramValue>
     </eposap:parameter>

     <eposap:parameter>
       <http:paramName>nodata</http:paramName>
       <rdf:label>HTTP error code if no data is found</rdf:label>
       <dct:type>integer</dct:type>
       <http:paramValue>204</http:paramValue>
       <http:paramValue>404</http:paramValue>
     </eposap:parameter>

     <dcat:contactPoint>http://orcid.org/0000-0003-2936-8047</dcat:contactPoint>
     <!--<dcat:contactPoint>mailto:datacenter@resif.fr</dcat:contactPoint>-->
     <eposap:publisher>PIC:999997930</eposap:publisher> 
     <dct:spatial>
       <dct:Location>
         <locn:geometry>POLYGON(180.0 -90.0, -180.0 -90.0, -180.0 90.0, 180.0 90.0, 180.0 -90.0)</locn:geometry>
       </dct:Location>
     </dct:spatial>
     <adms:representationTechnique>point</adms:representationTechnique>
     <dct:temporal>
       <dct:PeriodOfTime>
         <schema:startDate>1992-01-01T00:00:00</schema:startDate>
       </dct:PeriodOfTime>
     </dct:temporal>
<<<<<<< HEAD
     <eposap:DDSS-ID>WP11-DDSS-067</eposap:DDSS-ID>
=======
     <eposap:DDSS-ID>WP11-DDSS-002</eposap:DDSS-ID>
>>>>>>> e998c081
     <eposap:actions>download,visualise</eposap:actions>
  </eposap:WebService>
</eposap:Epos>
<|MERGE_RESOLUTION|>--- conflicted
+++ resolved
@@ -476,11 +476,7 @@
          <schema:startDate>1992-01-01T00:00:00</schema:startDate>
        </dct:PeriodOfTime>
      </dct:temporal>
-<<<<<<< HEAD
      <eposap:DDSS-ID>WP11-DDSS-067</eposap:DDSS-ID>
-=======
-     <eposap:DDSS-ID>WP11-DDSS-002</eposap:DDSS-ID>
->>>>>>> e998c081
      <eposap:actions>download,visualise</eposap:actions>
   </eposap:WebService>
 </eposap:Epos>
