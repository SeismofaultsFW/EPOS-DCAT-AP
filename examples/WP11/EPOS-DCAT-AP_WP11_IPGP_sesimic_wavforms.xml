--- conflicted
+++ resolved
@@ -1,8 +1,4 @@
-<<<<<<< HEAD
-﻿<?xml version="1.0" encoding="UTF-8"?>
-=======
 <?xml version="1.0" encoding="UTF-8"?>
->>>>>>> 2c77d208
 <eposap:Epos
 xmlns:adms="http://www.w3.org/ns/adms#"
   xmlns:cnt="http://www.w3.org/2008/content#" xmlns:dcat="http://www.w3.org/ns/dcat#"
@@ -480,12 +476,7 @@
          <schema:startDate>1992-01-01T00:00:00</schema:startDate>
        </dct:PeriodOfTime>
      </dct:temporal>
-<<<<<<< HEAD
      <eposap:DDSS-001>WP11-DDSS-002</eposap:DDSS-001>
-     <eposap:actions>download</eposap:actions>
-=======
-     <eposap:DDSS-ID>WP11-DDSS-067</eposap:DDSS-ID>
      <eposap:actions>download,visualise</eposap:actions>
->>>>>>> 2c77d208
   </eposap:WebService>
 </eposap:Epos>
