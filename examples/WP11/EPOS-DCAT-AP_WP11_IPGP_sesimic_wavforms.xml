--- conflicted
+++ resolved
@@ -1,4 +1,4 @@
-<?xml version="1.0" encoding="UTF-8"?>
+﻿ml version="1.0" encoding="UTF-8"?>
 <eposap:Epos
 xmlns:adms="http://www.w3.org/ns/adms#"
   xmlns:cnt="http://www.w3.org/2008/content#" xmlns:dcat="http://www.w3.org/ns/dcat#"
@@ -141,13 +141,8 @@
       </vcard:Address>
      </vcard:hasAddress>
      <vcard:hasEmail>chaussidon@ipgp.fr</vcard:hasEmail>
-<<<<<<< HEAD
      <dct:identifier>researcherid_E-7067-2017</dct:identifier>
      <eposap:affiliation>pic_999597417</eposap:affiliation>
-=======
-     <dct:identifier>researcherID:E-7067-2017</dct:identifier>
-     <eposap:affiliation>PIC:999597417</eposap:affiliation>
->>>>>>> 2d52a06b
      <dct:language>
         <dct:LinguisticSystem>en</dct:LinguisticSystem>
      </dct:language>
@@ -166,57 +161,13 @@
     </vcard:hasAddress>
     <vcard:hasEmail>courgey@ipgp.fr</vcard:hasEmail>
     <dct:identifier>mailto:courgey@ipgp.fr</dct:identifier>
-<<<<<<< HEAD
     <eposap:affiliation>pic_999597417</eposap:affiliation>
-=======
-    <eposap:affiliation>PIC:999597417</eposap:affiliation>
->>>>>>> 2d52a06b
     <dct:language>
       <dct:LinguisticSystem>en</dct:LinguisticSystem>
     </dct:language>
     <schema:qualifications>financial office </schema:qualifications>
   </eposap:Person>
 
-<<<<<<< HEAD
-=======
-  <eposap:Person>
-    <vcard:fn>Catherine Pequegnat</vcard:fn>
-    <vcard:hasAddress>
-      <vcard:Address>
-        <vcard:street-address>ISTERRE, Université de Grenoble Alpes, CS 40700 </vcard:street-address>
-        <vcard:locality>Grenoble</vcard:locality>
-        <vcard:postal-code>38058</vcard:postal-code>
-        <vcard:country-name>France</vcard:country-name>
-      </vcard:Address>
-    </vcard:hasAddress>
-    <vcard:hasEmail>datacenter@resif.fr</vcard:hasEmail>
-    <dct:identifier>mailto:Catherine.Pequegnat@univ-grenoble-alpes.fr</dct:identifier>
-    <eposap:affiliation>PIC:924833212</eposap:affiliation>
-    <dct:language>
-      <dct:LinguisticSystem>en</dct:LinguisticSystem>
-    </dct:language>
-    <schema:qualifications>Engineer in charge of the RESIF-SI data center </schema:qualifications>
- </eposap:Person>
-
-  <eposap:Person>
-    <vcard:fn>Stephane Guillot</vcard:fn>
-    <vcard:hasAddress>
-      <vcard:Address>
-        <vcard:street-address>ISTERRE, Université de Grenoble Alpes, CS 40700 </vcard:street-address>
-        <vcard:locality>Grenoble</vcard:locality>
-        <vcard:postal-code>38058</vcard:postal-code>
-        <vcard:country-name>France</vcard:country-name>
-      </vcard:Address>
-    </vcard:hasAddress>
-    <vcard:hasEmail>stephane.guillot@obs.ujf-grenoble.fr</vcard:hasEmail>
-    <dct:identifier>https://orcid.org/0000-0002-9262-195X</dct:identifier>
-    <eposap:affiliation>PIC:924833212</eposap:affiliation>
-    <dct:language>
-      <dct:LinguisticSystem>en</dct:LinguisticSystem>
-    </dct:language>
-    <schema:qualifications> director of  Institut des Sciences de la Terre - Grenoble</schema:qualifications>
-  </eposap:Person>
->>>>>>> 2d52a06b
 
   <eposap:Organisation>
     <vcard:fn>Institute of Earth Physics of Paris</vcard:fn>
@@ -239,11 +190,7 @@
       </dct:Location>
     </dct:spatial>
     <dct:type>Public Research Institute</dct:type>
-<<<<<<< HEAD
     <eposap:legalContact>researcherid_E-7067-2017</eposap:legalContact>
-=======
-    <eposap:legalContact>researcherID:E-7067-2017</eposap:legalContact>
->>>>>>> 2d52a06b
     <eposap:financialContact>mailto:courgey@ipgp.fr</eposap:financialContact>
   </eposap:Organisation>
 
@@ -280,7 +227,6 @@
         <vcard:country-name>France</vcard:country-name>
       </vcard:Address>
     </vcard:hasAddress>
-<<<<<<< HEAD
     <vcard:hasEmail>datacenter@resif.fr</vcard:hasEmail>
     <vcard:hasURL>http://seismology.resif.fr/</vcard:hasURL>
     <dct:identifier>PIC:999997930</dct:identifier>
@@ -295,29 +241,13 @@
     <eposap:financialContact>mailto:Andrea.Walpersdorf@univ-grenoble-alpes.fr</eposap:financialContact>
   </eposap:Organisation>
 
-
 <eposap:WebService>
     <dct:title>FDSN Dataselect-WS - Resif data center (RESIF)</dct:title>
     <dct:description>FDSN Standard webservice at RESIF to download waveform data</dct:description>
     <dct:issued>2013-01-01T00:00:00</dct:issued>
     <dct:modified>2017-09-12-01-01T00:00:00</dct:modified>
     <dct:license>CC BY NC 4.0, Creative Commons Attribution 4.0 International </dct:license>
-=======
-    <vcard:hasURL>https://www.isterre.fr/</vcard:hasURL>
-    <dct:identifier>PIC:924833212</dct:identifier>
-    <eposap:scientificContact>https://orcid.org/0000-0002-9262-195X</eposap:scientificContact>
-    <dct:type>Public Research Institute</dct:type>
-    <eposap:legalContact>https://orcid.org/0000-0002-9262-195X</eposap:legalContact>
-    <eposap:financialContact>https://orcid.org/0000-0002-9262-195X</eposap:financialContact>
-  </eposap:Organisation>
-
-  <eposap:WebService>
-    <dct:title>FDSN dataselect Webservice</dct:title>
-    <dct:description>FDSN Standard webservice implemented at the information system of RESIF to download waveform data</dct:description>
-    <dct:issued>2014-01-01T00:00:00</dct:issued>
-    <dct:modified>2014-01-01T00:00:00</dct:modified>
-    <dct:license>CC BY 4.0, Creative Commons Attribution 4.0 International </dct:license>
->>>>>>> 2d52a06b
+
     <foaf:page>
       <foaf:primaryTopic>http://ws.resif.fr/fdsnws/dataselect/1/query?</foaf:primaryTopic>
     </foaf:page>
@@ -330,13 +260,8 @@
       </dct:RightsStatement>
     </dct:rights>
     <dct:conformsTo>EPSG:4326</dct:conformsTo>
-<<<<<<< HEAD
     <dct:identifier>ws.resif.fr_fdsnws_dataselect_1</dct:identifier>
     <dct:created>2013-01-01T00:00:00</dct:created>
-=======
-    <dct:identifier>http://ws.resif.fr</dct:identifier>
-    <dct:created>2014-01-01T00:00:00</dct:created>
->>>>>>> 2d52a06b
     <eposap:domain>Volcano-Observations</eposap:domain>
     <eposap:subDomain>Seismic waveforms</eposap:subDomain>
     <dcat:keyword>Seismology, IPGP,RESIF-SI,dataselect,FDSN-WS,seismic waveforms</dcat:keyword>
@@ -399,14 +324,9 @@
       <http:paramValue>true</http:paramValue>
       <http:paramValue>false</http:paramValue>
     </eposap:parameter>
-<<<<<<< HEAD
 
     <dcat:contactPoint>mailto:datacenter@resif.fr</dcat:contactPoint>
     <eposap:publisher>PIC:999997930</eposap:publisher>
-=======
-    <dcat:contactPoint>mailto:Catherine.Pequegnat@univ-grenoble-alpes.fr</dcat:contactPoint>
-    <eposap:publisher>PIC:924833212</eposap:publisher>
->>>>>>> 2d52a06b
     <dct:spatial>
       <dct:Location>
         <locn:geometry>POLYGON(180.0 -90.0, -180.0 -90.0, -180.0 90.0, 180.0 90.0, 180.0 -90.0)</locn:geometry>
@@ -419,8 +339,6 @@
       </dct:PeriodOfTime>
     </dct:temporal>
   </eposap:WebService>
-
-<<<<<<< HEAD
  <eposap:WebService>
      <dct:title>FDSN Station-WS - Resif data center (RESIF)</dct:title>
      <dct:description>FDSN Standard webservice at RESIF to download seismic metadata</dct:description>
@@ -545,6 +463,3 @@
      </dct:temporal>
   </eposap:WebService>
 </eposap:Epos>
-=======
-</eposap:Epos>
->>>>>>> 2d52a06b
