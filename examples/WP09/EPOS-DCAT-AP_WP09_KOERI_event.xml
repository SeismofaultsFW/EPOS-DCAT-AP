<?xml version="1.0" encoding="UTF-8"?>
<eposap:Epos xsi:schemaLocation="http://www.epos-ip.org/terms.html https://raw.githubusercontent.com/epos-eu/EPOS-DCAT-AP/master/schemas/EPOS-DCAT-AP.xsd"
             xmlns:xsi="http://www.w3.org/2001/XMLSchema-instance"
             xmlns:xs="http://www.w3.org/2001/XMLSchema"
             xmlns:vcard="http://www.w3.org/2006/vcard/ns#"
             xmlns:spdx="http://spdx.org/rdf/terms#"
             xmlns:skos="http://www.w3.org/2004/02/skos/core#"
             xmlns:schema="http://schema.org/"
             xmlns:rdf="http://www.w3.org/1999/02/22-rdf-syntax-ns#"
             xmlns:owl="http://www.w3.org/2002/07/owl#"
             xmlns:locn="http://www.w3.org/ns/locn#"
             xmlns:http="http://www.w3.org/2006/http#"
             xmlns:foaf="http://xmlns.com/foaf/0.1/"
             xmlns:eposap="http://www.epos-ip.org/terms.html"
             xmlns:dct="http://purl.org/dc/terms/"
             xmlns:dcat="http://www.w3.org/ns/dcat#"
             xmlns:cnt="http://www.w3.org/2008/content#"
             xmlns:adms="http://www.w3.org/ns/adms#">
  <!-- EPOS Person -->

  <eposap:Person>
    <vcard:fn>Özakın, Yaman</vcard:fn>

    <!-- Last Name, Given Name -->

    <vcard:hasAddress>
      <!-- Postal Address -->

      <vcard:Address>
        <vcard:street-address>Kandilli Rasathanesi, Çengelköy</vcard:street-address>

        <vcard:locality>İstanbul</vcard:locality>

        <vcard:postal-code>34684</vcard:postal-code>

        <vcard:country-name>TURKEY</vcard:country-name>
      </vcard:Address>
    </vcard:hasAddress>

    <vcard:hasEmail>yaman.ozakin@boun.edu.tr</vcard:hasEmail>

    <!-- Email -->

    <vcard:hasTelephone>+90535******</vcard:hasTelephone>

    <!-- Phone -->

    <dct:identifier>https://www.researchgate.net/profile/Yaman_Ozakin</dct:identifier>

    <!-- Unique Identifier -->

    <eposap:affiliation>PIC:999882500</eposap:affiliation>

    <!-- Organisation -->

    <dct:language>
      <!-- Language for contact -->

      <dct:LinguisticSystem>EN</dct:LinguisticSystem>
    </dct:language>

    <schema:qualifications>PhD</schema:qualifications>

    <!-- Qualification -->

    <vcard:hasURL><!-- CV -->https://www.researchgate.net/profile/Yaman_Ozakin</vcard:hasURL>
  </eposap:Person>

  <!-- EPOS Organisation -->

  <eposap:Organisation>
    <vcard:fn>KOERI Kandilli Observatory and Earthquake Research Institue</vcard:fn>

    <!-- Title (english) -->

    <vcard:organization-name xml:lang="tr">KOERI Kandilli Observatory and Earthquake Research Institute</vcard:organization-name>

    <!-- Title (native lang) -->

    <vcard:hasAddress>
      <!-- Postal Address -->

      <vcard:Address>
        <vcard:street-address>Çengelköy</vcard:street-address>

        <vcard:locality>Istanbul</vcard:locality>

        <vcard:postal-code>34684</vcard:postal-code>

        <vcard:country-name>TURKEY</vcard:country-name>
      </vcard:Address>
    </vcard:hasAddress>

    <vcard:hasEmail>sislab@boun.edu.tr</vcard:hasEmail>

    <!-- Email -->

    <vcard:hasURL>http://koeri.boun.edu.tr/</vcard:hasURL>

    <!-- Website -->

    <vcard:hasLogo>http://www.koeri.boun.edu.tr/new/sites/default/files/koeri-logo-tr.png</vcard:hasLogo>

    <!-- Logo -->

    <dct:identifier>PIC:999882500</dct:identifier>

    <!-- Unique Identifier -->

    <eposap:scientificContact>http://jeodezi.boun.edu.tr/?q=tr/semihergintav</eposap:scientificContact>

    <!-- Scientific Contact -->

    <dct:spatial>
      <!-- Spatial Coordinates -->

      <dct:Location>
        <!-- POINT(lon lat elevation) -->

<<<<<<< HEAD
        <locn:geometry>POINT(29.058681 41.063110 0)</locn:geometry>
=======
        <locn:geometry>POINT(12.515116 41.827709)</locn:geometry>
>>>>>>> af00fc82
      </dct:Location>
    </dct:spatial>

    <dct:type><!-- Type -->
			Research Institute
		</dct:type>

    <eposap:legalContact>http://jeodezi.boun.edu.tr/?q=tr/semihergintav</eposap:legalContact>

    <!-- Legal Contact to be correct -->

    <eposap:financialContact>http://jeodezi.boun.edu.tr/?q=tr/semihergintav</eposap:financialContact>

    <!-- Financial
			Contact  to be correct-->

    <!--<eposap:isPartOf>organisationID01</eposap:isPartOf> to remove // Is part of -->

    <!--<eposap:associatedProjects>projectID01</eposap:associatedProjects>-->

    <!-- Associated Project -->
  </eposap:Organisation>

  <!-- EPOS WebService -->

  <eposap:WebService>
    <dct:title>KOERI - FDSN EVENT Web Service</dct:title>

    <!-- title -->

    <!-- abstract -->

    <dct:description>KOERI - The fdsnws-event web service returns event (earthquake) information from the catalogs submitted to the IRIS DMC.
                    Events may be selected based on location, time, catalog, contributor and internal identifiers. By default, events are retrieved from the NEIC PDE catalog for recent events and then the ISC catalog when it becomes available. These default results include only that catalog’s “primary origin” and “primary magnitude” for each event, they may optionally include all available magnitude estimates. By default results are returned as XML in QuakeML format (schema), but may also be requested in text formats. This service is an implementation of the FDSN web service specification version 1.</dct:description>

    <dct:issued>2001-12-31T12:00:00</dct:issued>

    <!-- date of publication -->

    <dct:modified>2016-12-31T12:00:00</dct:modified>

    <!-- date of revision -->

    <!--
			Whenever possible, you should use URIs for licences.
			A register of standard licences is available at:
			http://publications.europa.eu/mdr/resource/authority/licence/html/licences-eng.html
		-->

    <dct:license>Creative Commons for data, Open Source licences for software </dct:license>

    <!-- Access and Use Restrictions -->

    <foaf:page>
      <!-- URI -->

      <foaf:primaryTopic>http://toros.boun.edu.tr/fdsnws/event/1/query?</foaf:primaryTopic>
    </foaf:page>

    <dct:format>
      <!-- distribution format, in case the service provides (also) access to binary data -->

      <dct:MediaTypeOrExtent>xml</dct:MediaTypeOrExtent>
    </dct:format>

    <!-- public access limitations:
			There a codelist for this, so you can check if it is suitable to you.
			The description is here:
			http://publications.europa.eu/mdr/resource/authority/access-right/html/access-right-eng.html

			The base URI is:
			http://publications.europa.eu/resource/authority/access-right/
		-->

    <dct:rights>
      <dct:RightsStatement>open data</dct:RightsStatement>
    </dct:rights>

    <!--
			Spatial Reference System
			the CRS should be specified with the relevant URI.
			The base URI is:
			http://www.opengis.net/def/crs/ -->

    <dct:conformsTo>EPSG:4326</dct:conformsTo>

    <!-- Spatial Reference System I dont know if is correct...-->

    <dct:identifier>toros.boun.edu.tr/fdsnws/event/1/query</dct:identifier>

    <!-- Unique Resource Identifier: this is the entry point of the service -->

    <dct:created>2017-06-08T12:00:00</dct:created>

    <!-- date of creation -->

    <eposap:domain> <!-- This property refers to the domain of resource (e.g. Seismology, Geodesy, 
		Satellite data, Geomagnetic data, Geology, Geohazards, Georesources, Transnational access) -->
			Near Fault Observations
    </eposap:domain>

    <eposap:subDomain> <!-- This property refers to the subdomain of resource (e.g. 
		Earthquake parameters, Velocity models, GNSS station velocities, InSAR, Meteorology, 
		Variation of geomagnetic field, 3D/4D structural models, Analog models, Numerical models, 
		Geochemical data, Borehole data, Rock sample properties) -->
				Earthquake Parameters
    </eposap:subDomain>

    <!-- Keywords, annotation. Simple and free (web annotation ontology in the future) -->

    <dcat:keyword>Earthquake, Event, rocks, seismic waves propagation, seismology</dcat:keyword>

    <!-- Keywords -->

    <eposap:operation>execute</eposap:operation>

    <dct:hasVersion>1.0</dct:hasVersion>

    <!-- List of Parameters:
			this section is needed in order to describe the parameters of the service.
			E.g. in the case of a RESTful service, we may have "domain" as parameter,
			with type "string" and a list of allowed value terms specified by the value tag,
			e.g. 'seism','gps'  (i.e. namespace)-->

    <eposap:parameter>
      <http:paramName>starttime</http:paramName>

      <rdf:label>start time</rdf:label>

      <dct:type> <!-- This property refers to parameter type -->
				datetime
			</dct:type>

      <!-- These properties refer to range value of the parameter -->

      <schema:minValue>2001-12-31T12:00:00</schema:minValue>

      <schema:maxValue>2017-06-20T12:00:00</schema:maxValue>
    </eposap:parameter>

    <eposap:parameter>
      <http:paramName>endtime</http:paramName>

      <rdf:label>end time</rdf:label>

      <dct:type> <!-- This property refers to parameter type -->
				datetime
			</dct:type>

      <!-- These properties refer to range value of the parameter -->

      <schema:minValue>2001-12-31T12:00:00</schema:minValue>

      <schema:maxValue>2017-06-20T12:00:00</schema:maxValue>
    </eposap:parameter>

    <eposap:parameter>
      <http:paramName>minlatitude</http:paramName>

      <rdf:label>minimum Latitude</rdf:label>

      <dct:type> <!-- This property refers to parameter type -->
				float
			</dct:type>

      <!-- allowed vocabulary terms, optional tag -->

      <schema:minValue>-90</schema:minValue>

      <schema:maxValue>90</schema:maxValue>
    </eposap:parameter>

    <eposap:parameter>
      <http:paramName>maxlatitude</http:paramName>

      <rdf:label>max Latitude</rdf:label>

      <dct:type> <!-- This property refers to parameter type -->
				float
			</dct:type>

      <!-- allowed vocabulary terms, optional tag -->

      <schema:minValue>-90</schema:minValue>

      <schema:maxValue>90</schema:maxValue>
    </eposap:parameter>

    <eposap:parameter>
      <http:paramName>minlongitude</http:paramName>

      <rdf:label>minimum Longitude</rdf:label>

      <dct:type> <!-- This property refers to parameter type -->
				float
			</dct:type>

      <!-- allowed vocabulary terms, optional tag -->

      <schema:minValue>-90</schema:minValue>

      <schema:maxValue>90</schema:maxValue>
    </eposap:parameter>

    <eposap:parameter>
      <http:paramName>maxlongitude</http:paramName>

      <rdf:label>max Longitude</rdf:label>

      <dct:type> <!-- This property refers to parameter type -->
				float
			</dct:type>

      <!-- allowed vocabulary terms, optional tag -->

      <schema:minValue>-90</schema:minValue>

      <schema:maxValue>90</schema:maxValue>
    </eposap:parameter>

    <!-- -->

    <eposap:parameter>
      <http:paramName>mindepth</http:paramName>

      <rdf:label>minimum Depth</rdf:label>

      <dct:type> <!-- This property refers to parameter type -->
				int
			</dct:type>

      <!-- allowed vocabulary terms, optional tag -->

      <schema:minValue>-1</schema:minValue>

      <schema:maxValue>100</schema:maxValue>
    </eposap:parameter>

    <eposap:parameter>
      <http:paramName>maxdepth</http:paramName>

      <rdf:label>max Depth</rdf:label>

      <dct:type> <!-- This property refers to parameter type -->
				int
			</dct:type>

      <!-- allowed vocabulary terms, optional tag -->

      <schema:minValue>-1</schema:minValue>

      <schema:maxValue>100</schema:maxValue>
    </eposap:parameter>

    <eposap:parameter>
      <http:paramName>minmagnitude</http:paramName>

      <rdf:label>minimum Magnitude</rdf:label>

      <dct:type> <!-- This property refers to parameter type -->
				float
			</dct:type>

      <!-- allowed vocabulary terms, optional tag -->

      <schema:minValue>0</schema:minValue>

      <schema:maxValue>10</schema:maxValue>
    </eposap:parameter>

    <eposap:parameter>
      <http:paramName>maxmagnitude</http:paramName>

      <rdf:label>max Magnitude</rdf:label>

      <dct:type> <!-- This property refers to parameter type -->
				float
			</dct:type>

      <!-- allowed vocabulary terms, optional tag -->

      <schema:minValue>0</schema:minValue>

      <schema:maxValue>10</schema:maxValue>
    </eposap:parameter>

    <!-- -->

    <eposap:parameter>
      <http:paramName>includeallorigins</http:paramName>

      <rdf:label>include all Origin</rdf:label>

      <dct:type> <!-- This property refers to parameter type -->
				boolean
			</dct:type>

      <!-- allowed vocabulary terms, optional tag -->
    </eposap:parameter>

    <eposap:parameter>
      <http:paramName>includeallmagnitudes</http:paramName>

      <rdf:label>include all mag</rdf:label>

      <dct:type> <!-- This property refers to parameter type -->
				boolean
			</dct:type>

      <!-- allowed vocabulary terms, optional tag -->
    </eposap:parameter>

    <eposap:parameter>
      <http:paramName>includearrivals</http:paramName>

      <rdf:label>include all arrivals</rdf:label>

      <dct:type> <!-- This property refers to parameter type -->
				boolean
			</dct:type>

      <!-- allowed vocabulary terms, optional tag -->
    </eposap:parameter>

    <eposap:parameter>
      <http:paramName>eventid</http:paramName>

      <rdf:label>Event ID</rdf:label>

      <dct:type> <!-- This property refers to parameter type -->
				string
			</dct:type>

      <!-- allowed vocabulary terms, optional tag -->
    </eposap:parameter>

    <eposap:parameter>
      <http:paramName>limit</http:paramName>

      <rdf:label>limit</rdf:label>

      <dct:type> <!-- This property refers to parameter type -->
				int
			</dct:type>

      <!-- allowed vocabulary terms, optional tag -->
    </eposap:parameter>

    <!--  -->

    <eposap:parameter>
      <http:paramName>offset</http:paramName>

      <rdf:label>offset</rdf:label>

      <dct:type> <!-- This property refers to parameter type -->
				int
			</dct:type>

      <!-- allowed vocabulary terms, optional tag -->
    </eposap:parameter>

    <eposap:parameter>
      <http:paramName>orderby</http:paramName>

      <rdf:label>orderby</rdf:label>

      <dct:type> <!-- This property refers to parameter type -->
				int
			</dct:type>

      <!-- allowed vocabulary terms, optional tag -->
    </eposap:parameter>

    <eposap:parameter>
      <http:paramName>contributor</http:paramName>

      <rdf:label>contributor</rdf:label>

      <dct:type> <!-- This property refers to parameter type -->
				string
			</dct:type>

      <!-- allowed vocabulary terms, optional tag -->
    </eposap:parameter>

    <eposap:parameter>
      <http:paramName>catalog</http:paramName>

      <rdf:label>Catalogue</rdf:label>

      <dct:type> <!-- This property refers to parameter type -->
				string
			</dct:type>

      <!-- allowed vocabulary terms, optional tag -->
    </eposap:parameter>

    <eposap:parameter>
      <http:paramName>updatedafter</http:paramName>

      <rdf:label>is update after</rdf:label>

      <dct:type> <!-- This property refers to parameter type -->
				datetime
			</dct:type>

      <!-- allowed vocabulary terms, optional tag -->

      <schema:minValue>2001-12-31T12:00:00</schema:minValue>

      <schema:maxValue>2017-06-20T12:00:00</schema:maxValue>
    </eposap:parameter>

    <!-- * -->

    <eposap:parameter>
      <http:paramName>format</http:paramName>

      <rdf:label>output format</rdf:label>

      <dct:type> <!-- This property refers to parameter type -->
				string
			</dct:type>

      <!-- allowed vocabulary terms, optional tag -->

      <http:paramValue>xml</http:paramValue>

      <http:paramValue>kml</http:paramValue>

      <http:paramValue>txt</http:paramValue>
    </eposap:parameter>

    <eposap:parameter>
      <http:paramName>nodata</http:paramName>

      <rdf:label>no data</rdf:label>

      <dct:type> <!-- This property refers to parameter type -->
				string
			</dct:type>

      <!-- allowed vocabulary terms, optional tag -->
    </eposap:parameter>

    <eposap:parameter>
      <http:paramName>latitude</http:paramName>

      <rdf:label>Latitude</rdf:label>

      <dct:type> <!-- This property refers to parameter type -->
				float
			</dct:type>

      <!-- allowed vocabulary terms, optional tag -->

      <schema:minValue>-90</schema:minValue>

      <schema:maxValue>90</schema:maxValue>
    </eposap:parameter>

    <eposap:parameter>
      <http:paramName>longitude</http:paramName>

      <rdf:label>Longitude</rdf:label>

      <dct:type> <!-- This property refers to parameter type -->
				float
			</dct:type>

      <!-- allowed vocabulary terms, optional tag -->

      <schema:minValue>-90</schema:minValue>

      <schema:maxValue>90</schema:maxValue>
    </eposap:parameter>

    <eposap:parameter>
      <http:paramName>minradius</http:paramName>

      <rdf:label>minradius</rdf:label>

      <dct:type> <!-- This property refers to parameter type -->
				float
			</dct:type>

      <!-- allowed vocabulary terms, optional tag -->

      <schema:minValue>-90</schema:minValue>

      <schema:maxValue>90</schema:maxValue>
    </eposap:parameter>

    <eposap:parameter>
      <http:paramName>maxradius</http:paramName>

      <rdf:label>maxradius</rdf:label>

      <dct:type> <!-- This property refers to parameter type -->
				float
			</dct:type>

      <!-- allowed vocabulary terms, optional tag -->

      <schema:minValue>-90</schema:minValue>

      <schema:maxValue>90</schema:maxValue>
    </eposap:parameter>

    <!-- The document is meant to be human readable (e.g. PDF, doc, and so on). 
			This will help a user who, for instance, does not understand something from the hints/label of the parameters. -->

    <schema:documentation>http://toros.boun.edu.tr/fdsnws/nfo_marsite/event/1</schema:documentation>

    <dcat:contactPoint>https://www.researchgate.net/profile/Yaman_Ozakin</dcat:contactPoint>

    <!-- internal link to contact point (vcard:Individual) described in the same file in <eposap:Person> -->

    <eposap:publisher>PIC:999882500</eposap:publisher>

    <!-- internal link to responsibleParty (vcard:Organisation) described in the same file in <eposap:Organisation> -->

    <dct:spatial>
      <!-- Geographic location/spatial extent /bounding box -->

      <dct:Location>
        <!-- POLYGON(lon1 lat1, lon2 lat2,...) -->

        <locn:geometry>POLYGON(26.00 36.00, 26.00 42.00, 45.00 42.00, 45.00 36.00, 26.00 36.00)</locn:geometry>
      </dct:Location>
    </dct:spatial>

    <adms:representationTechnique> <!-- Spatial representation type -->
			Vector
		</adms:representationTechnique>

    <dct:temporal>
      <!-- temporal extent -->

      <dct:PeriodOfTime>
        <schema:startDate>2001-12-31T12:00:00</schema:startDate>

        <schema:endDate>2017-06-20T12:00:00</schema:endDate>
      </dct:PeriodOfTime>
    </dct:temporal>
    <eposap:DDSS-ID>WP09-DDSS-006</eposap:DDSS-ID>
    <eposap:actions>download</eposap:actions>
  </eposap:WebService>
</eposap:Epos><|MERGE_RESOLUTION|>--- conflicted
+++ resolved
@@ -116,12 +116,7 @@
 
       <dct:Location>
         <!-- POINT(lon lat elevation) -->
-
-<<<<<<< HEAD
-        <locn:geometry>POINT(29.058681 41.063110 0)</locn:geometry>
-=======
         <locn:geometry>POINT(12.515116 41.827709)</locn:geometry>
->>>>>>> af00fc82
       </dct:Location>
     </dct:spatial>
 
