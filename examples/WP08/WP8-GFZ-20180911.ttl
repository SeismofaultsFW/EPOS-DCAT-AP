--- conflicted
+++ resolved
@@ -389,11 +389,7 @@
 					rdfs:range "xsd:dateTime";
 					rdfs:label "End of the timespan";
 					hydra:required "true"^^xsd:boolean;
-<<<<<<< HEAD
-					schema:defaultValue "2099-01-01T00:00:00"
-=======
 					schema:defaultValue "2018-01-01T01:00:00"
->>>>>>> 5972316b
 				];
 				hydra:mapping[ a hydra:IriTemplateMapping;
 					hydra:variable "network"^^xsd:string;
@@ -464,11 +460,7 @@
 					rdfs:range "xsd:dateTime";
 					rdfs:label "End of the timespan";
 					hydra:required "true"^^xsd:boolean;
-<<<<<<< HEAD
-					schema:defaultValue "2099-01-01T00:00:00"
-=======
-					schema:defaultValue "2018-01-01T01:00:00"
->>>>>>> 5972316b
+					schema:defaultValue "*"
 				];
 				hydra:mapping[ a hydra:IriTemplateMapping;
 					hydra:variable "network"^^xsd:string;
@@ -500,12 +492,8 @@
 				];
 				hydra:mapping[ a hydra:IriTemplateMapping;
 					hydra:variable "minlatitude"^^xsd:string;
-<<<<<<< HEAD
 					hydra:property "epos:southernmostLatitude",
-					rdfs:range "float";
-=======
-					rdfs:range "xsd:float";
->>>>>>> 5972316b
+					rdfs:range "xsd:float";
 					rdfs:label "Minimum Latitude";
 					schema:minValue "-90.0";
 					schema:maxValue "90.0";
@@ -514,12 +502,8 @@
 				];
 				hydra:mapping[ a hydra:IriTemplateMapping;
 					hydra:variable "maxlatitude"^^xsd:string;
-<<<<<<< HEAD
 					hydra:property "epos:northernmostLatitude",
-					rdfs:range "float";
-=======
-					rdfs:range "xsd:float";
->>>>>>> 5972316b
+					rdfs:range "xsd:float";
 					rdfs:label "Maximum Latitude";
 					schema:minValue "-90.0";
 					schema:maxValue "90.0";
@@ -528,12 +512,8 @@
 				];
 				hydra:mapping[ a hydra:IriTemplateMapping;
 					hydra:variable "minlongitude"^^xsd:string;
-<<<<<<< HEAD
 					hydra:property "epos:westernmostLongitude",
-					rdfs:range "float";
-=======
-					rdfs:range "xsd:float";
->>>>>>> 5972316b
+					rdfs:range "xsd:float";
 					rdfs:label "Minimum Longitude";
 					schema:minValue "-180.0";
 					schema:maxValue "180.0";
@@ -542,12 +522,8 @@
 				];
 				hydra:mapping[ a hydra:IriTemplateMapping;
 					hydra:variable "maxlongitude"^^xsd:string;
-<<<<<<< HEAD
 					hydra:property "epos:easternmostLongitude",
-					rdfs:range "float";
-=======
-					rdfs:range "xsd:float";
->>>>>>> 5972316b
+					rdfs:range "xsd:float";
 					rdfs:label "Maximum Longitude";
 					schema:minValue "-180.0";
 					schema:maxValue "180.0";
@@ -701,4 +677,4 @@
 		schema:email "stephan.ott@gfz-potsdam.de";
 		schema:availableLanguage "en" ;
 		schema:contactType "financialContact" ;
-.
+.