<?xml version="1.0" encoding="UTF-8"?>
<!-- AHEAD services description v1.3 (v8 internal). This file was created by Mario Locati (INGV, mario.locati@ingv.it) the 31 of January 2018. -->
<eposap:Epos
	xmlns:adms="http://www.w3.org/ns/adms#"
	xmlns:cnt="http://www.w3.org/2008/content#"
	xmlns:dcat="http://www.w3.org/ns/dcat#"
	xmlns:dct="http://purl.org/dc/terms/"
	xmlns:eposap="http://www.epos-ip.org/terms.html"
	xmlns:foaf="http://xmlns.com/foaf/0.1/"
	xmlns:http="http://www.w3.org/2006/http#"
	xmlns:locn="http://www.w3.org/ns/locn#"
	xmlns:owl="http://www.w3.org/2002/07/owl#"
	xmlns:rdf="http://www.w3.org/1999/02/22-rdf-syntax-ns#"
	xmlns:schema="http://schema.org/"
	xmlns:skos="http://www.w3.org/2004/02/skos/core#"
	xmlns:vcard="http://www.w3.org/2006/vcard/ns#"
	xmlns:xml="http://www.w3.org/XML/1998/namespace"
	xmlns:xsi="http://www.w3.org/2001/XMLSchema-instance"
	xsi:schemaLocation="http://www.epos-ip.org/terms.html https://raw.githubusercontent.com/epos-eu/EPOS-DCAT-AP/master/schemas/EPOS-DCAT-AP.xsd">
	
	<eposap:Person>
		<vcard:fn>Locati, Mario</vcard:fn>
		<vcard:hasAddress>
			<vcard:Address>
				<vcard:street-address>via Alfonso Corti 12</vcard:street-address>
				<vcard:locality>Milano</vcard:locality>
				<vcard:postal-code>20133</vcard:postal-code>
				<vcard:country-name>ITALY</vcard:country-name>
			</vcard:Address>
		</vcard:hasAddress>
		<vcard:hasEmail>mario.locati@ingv.it</vcard:hasEmail>
		<vcard:hasTelephone>+390223699451</vcard:hasTelephone>
		<dct:identifier>http://orcid.org/0000-0003-2185-3267</dct:identifier>
		<eposap:affiliation>PIC:999472675</eposap:affiliation>
		<dct:language>
			<dct:LinguisticSystem>en</dct:LinguisticSystem>
		</dct:language>
		<schema:qualifications xml:lang="en">technologist</schema:qualifications>
	</eposap:Person>
	
	<eposap:Person>
		<vcard:fn>Rovida, Andrea</vcard:fn>
		<vcard:hasAddress>
			<vcard:Address>
				<vcard:street-address>via Alfonso Corti 12</vcard:street-address>
				<vcard:locality>Milano</vcard:locality>
				<vcard:postal-code>20133</vcard:postal-code>
				<vcard:country-name>ITALY</vcard:country-name>
			</vcard:Address>
		</vcard:hasAddress>
		<vcard:hasEmail>andrea.rovida@ingv.it</vcard:hasEmail>
		<vcard:hasTelephone>+390223699257</vcard:hasTelephone>
		<dct:identifier>http://orcid.org/0000-0001-6147-9981</dct:identifier>
		<eposap:affiliation>PIC:999472675</eposap:affiliation>
		<dct:language>
			<dct:LinguisticSystem>en</dct:LinguisticSystem>
		</dct:language>
		<schema:qualifications xml:lang="en">technologist</schema:qualifications>
	</eposap:Person>
	
	<eposap:Person>
		<vcard:fn>Albini, Paola</vcard:fn>
		<vcard:hasAddress>
			<vcard:Address>
				<vcard:street-address>via Alfonso Corti 12</vcard:street-address>
				<vcard:locality>Milano</vcard:locality>
				<vcard:postal-code>20133</vcard:postal-code>
				<vcard:country-name>ITALY</vcard:country-name>
			</vcard:Address>
		</vcard:hasAddress>
		<vcard:hasEmail>paola.albini@ingv.it</vcard:hasEmail>
		<vcard:hasTelephone>+390223699264</vcard:hasTelephone>
		<dct:identifier>http://orcid.org/0000-0003-4149-9760</dct:identifier>
		<eposap:affiliation>PIC:999472675</eposap:affiliation>
		<dct:language>
			<dct:LinguisticSystem>en</dct:LinguisticSystem>
		</dct:language>
		<schema:qualifications xml:lang="en">senior researcher</schema:qualifications>
	</eposap:Person>
	
	<eposap:Person>
		<vcard:fn>Doglioni, Carlo</vcard:fn>
		<vcard:hasAddress>
			<vcard:Address>
				<vcard:street-address>Via di Vigna Murata 605</vcard:street-address>
				<vcard:locality>Rome</vcard:locality>
				<vcard:postal-code>00143</vcard:postal-code>
				<vcard:country-name>Italy</vcard:country-name>
			</vcard:Address>
		</vcard:hasAddress>
		<vcard:hasEmail>segreteria.presidenza@ingv.it</vcard:hasEmail>
		<vcard:hasTelephone>+3906518601</vcard:hasTelephone>
		<dct:identifier>http://orcid.org/0000-0002-8651-6387</dct:identifier>
		<eposap:affiliation>PIC:999472675</eposap:affiliation>
		<dct:language>
			<dct:LinguisticSystem>eng</dct:LinguisticSystem>
		</dct:language>
		<schema:qualifications>Professor</schema:qualifications>
		<vcard:hasURL>http://orcid.org/0000-0002-8651-6387</vcard:hasURL>
	</eposap:Person>

	<eposap:Organisation>
		<vcard:fn>National Institute of Geophysics and Volcanology (INGV)</vcard:fn>
		<vcard:organization-name xml:lang="it">Istituto Nazionale di Geofisica e Vulcanologia (INGV)</vcard:organization-name>
		<vcard:hasAddress>
			<vcard:Address>
				<vcard:street-address>via di Vigna Murata 605</vcard:street-address>
				<vcard:locality>Roma</vcard:locality>
				<vcard:postal-code>00143</vcard:postal-code>
				<vcard:country-name>Italy</vcard:country-name>
			</vcard:Address>
		</vcard:hasAddress>
		<vcard:hasEmail>info@ingv.it</vcard:hasEmail>
		<vcard:hasURL>http://www.ingv.it/en/</vcard:hasURL>
		<vcard:hasTelephone>+3906518601</vcard:hasTelephone>
		<vcard:hasLogo>https://upload.wikimedia.org/wikipedia/commons/d/d5/INGV_logo.png</vcard:hasLogo>
		<dct:identifier>PIC:999472675</dct:identifier>
		<eposap:scientificContact>http://orcid.org/0000-0001-6147-9981</eposap:scientificContact>
		<dct:spatial>
			<dct:Location>
				<locn:geometry rdf:datatype="http://www.opengis.net/ont/geosparql#wktLiteral">POINT(12.5153,41.8279)</locn:geometry>
			</dct:Location>
		</dct:spatial>
		<dct:type>public research institute</dct:type>
		<eposap:legalContact>http://orcid.org/0000-0002-8651-6387</eposap:legalContact>
		<eposap:financialContact>http://orcid.org/0000-0002-8651-6387</eposap:financialContact>
		<eposap:associatedProjects>cordis:676564</eposap:associatedProjects>
		<eposap:associatedProjects>cordis:226967</eposap:associatedProjects>
		<eposap:associatedProjects>cordis:26130</eposap:associatedProjects>
	</eposap:Organisation>
	
	<eposap:Project>
		<dct:identifier>cordis:676564</dct:identifier>
		<dct:title xml:lang="en">EPOS Implementation Phase (EPOS IP)</dct:title>
		<dct:description xml:lang="en">The nations of Europe are distributed around some of the most complex and dynamic geological systems on the planet and understanding these is essential to the security of livelihoods and economic power of Europeans. Many of the solutions to the grand challenges in the geosciences have been led by European scientists – the understanding of stratigraphy (the timing and distribution of layers of sediment on Earth) and the discovery of the concept of plate tectonics being among the most significant. Our ability to monitor the Earth is rapidly evolving through development of new sensor technology, both on- and below-ground and from outer space; we are able to deliver this information with increasing rapidity, integrate it, provide solutions to geological understanding and furnish essential information for decision makers. Earth science monitoring systems are distributed across Europe and the globe and measure the physico-chemical characteristics of the planet under different geological regimes. EPOS will bring together 24 European nations and combine national Earth science facilities, the associated data and models together with the scientific expertise into one integrated delivery system for the solid Earth. This infrastructure will allow the Earth sciences to achieve a step change in our understanding of the planet; it will enable us to prepare for geo-hazards and to responsibly manage the subsurface for infrastructure development, waste storage and the use of Earth’s resources. With a European Research Infrastructure Consortium (ERIC) to be located in Rome (Italy), EPOS will provide an opportunity for Europe to maintain world-leading European Earth sciences and will represent a model for pan-European federated infrastructure.</dct:description>
	</eposap:Project>
	
	<eposap:Project>
		<dct:identifier>cordis:226967</dct:identifier>
		<dct:title xml:lang="en">Seismic Hazard Harmonization in Europe (SHARE)</dct:title>
		<dct:description xml:lang="en">SHARE will deliver measurable progress in all steps leading to a harmonized assessment of seismic hazard – in the definition of engineering requirements, in the collection and analysis of input data, in procedures for hazard assessment, and in engineering applications. SHARE will create a unified framework and computational infrastructure for seismic hazard assessment and produce an integrated European probabilistic seismic hazard assessment (PSHA) model and specific scenario based modeling tools. The SHARE results will deliver long-lasting structural impact in areas of societal and economic relevance, they will serve as a reference for the Eurocode 8 application, and will provide homogeneous input for the correct seismic safety assessment for critical industry, such as the energy infrastructures and the re-insurance sector. SHARE will cover the whole European territory, the Maghreb countries in the Southern Mediterranean and Turkey in the Eastern Mediterranean.</dct:description>
	</eposap:Project>
	
	<eposap:Project>
		<dct:identifier>cordis:26130</dct:identifier>
		<dct:title xml:lang="en">Network of Research Infrastructures for European Seismology (NERIES)</dct:title>
		<dct:description xml:lang="en">Monitoring and understanding the earthquake processes and mitigating their effects are global priorities, requiring a concerted, dedicated, and international approach. NERIES responds to the needs of the seismological research and surveillance communities as well as to concerns from society. Earthquakes are recorded in the larger European-Mediterranean region by over 100 seismic monitoring systems and observatories in 46 countries. NERIES will network these seismological infrastructures into a sustainable integrated pan-European cyber-infrastructure serving current and future needs of the scientific community and of society. NERIES will combine Networking, Transnational Access and Joint Research Activities to promote improved access to distributed databases, common protocols, standardized procedures and strategies for long-term archiving and distribution of seismological data; develop a new generation of hazard and risk assessment tools designed to improve monitoring and understanding of the earthquake process; Invest in capacity building and technology transfer to ensure the access to modern technologies for infrastructures and the larger scientific community in the Euro-Med region; implement key joint research projects aimed at improving the service provided by existing infrastructures and the use of seismological data for scientific research; boost the capability of the research community to investigate earthquake processes and Earth structure and dynamics, use e-Science technology to facilitate outreach to the public at large and educational institutions in particular; provide access to specialized, unique European seismological infrastructures; strengthen the role of European seismology in global seismic monitoring and hazard mitigation. NERIES will lead the seismological infrastructures in building a key land-based segment of the GMES strategy and of the GEO 10-years implementation plan.</dct:description>
	</eposap:Project>
	
	<eposap:WebService>
		<dct:title>Archive of Historical Earthquake Data (AHEAD) event data (FDSN event web service)</dct:title>
		<dct:description xml:lang="en">FDSN-event web service providing event parameters for historical earthquakes from AHEAD, the European Archive of Historical Earthquake Data</dct:description>
		<dct:issued>2017-07-30T12:00:00</dct:issued>
		<dct:modified>2017-08-31T12:00:00</dct:modified>
		<dct:license xml:lang="en">https://www.emidius.eu/AHEAD/introduction.php#copyright</dct:license><!-- temporary solution, valid until a proper CC license will be decided -->
		<foaf:page>
			<foaf:primaryTopic>https://www.emidius.eu/fdsnws/event/1/query?</foaf:primaryTopic>
		</foaf:page>
		<dct:format>
			<dct:MediaTypeOrExtent>xml</dct:MediaTypeOrExtent>
		</dct:format>
		<dct:rights>
			<dct:RightsStatement>PUBLIC</dct:RightsStatement>
		</dct:rights>
		<dct:conformsTo>EPSG:4326</dct:conformsTo>
		<dct:identifier>eu.ahead.services.fdsnws.event.1.quakeml</dct:identifier>
		<dct:created>2017-06-17T12:00:00</dct:created>
		<eposap:domain>Seismology</eposap:domain>
		<eposap:subDomain>Historical earthquakes</eposap:subDomain>
		<dcat:keyword xml:lang="en">seismology, seismicity, earthquakes, seismic hazard, earth structure, earthquake intensity, macroseismic, macroseismic information, bibliography, earthquakes, parameters, historical, macroseismic, intensity</dcat:keyword>
		<eposap:operation>execute</eposap:operation>
		<dct:hasVersion>1.0</dct:hasVersion>
		<eposap:parameter>
			<http:paramName>starttime</http:paramName>
			<rdf:label>timespan start time</rdf:label>
			<dct:type>datetime</dct:type>
			<schema:minValue>1000-01-01T00:00:00</schema:minValue>
			<schema:maxValue>1899-12-31T23:59:59</schema:maxValue>
		</eposap:parameter>
		<eposap:parameter>
			<http:paramName>endtime</http:paramName>
			<rdf:label>timespan end time</rdf:label>
			<dct:type>datetime</dct:type>
			<schema:minValue>1000-01-01T00:00:00</schema:minValue>
			<schema:maxValue>1899-12-31T23:59:59</schema:maxValue>
		</eposap:parameter>
		<eposap:parameter>
			<http:paramName>eventid</http:paramName>
			<rdf:label>event ID</rdf:label>
			<dct:type>string</dct:type>
		</eposap:parameter>
		<eposap:parameter>
			<http:paramName>updatedafter</http:paramName>
			<rdf:label>update after</rdf:label>
			<dct:type>datetime</dct:type>
			<schema:minValue>2010-01-01T00:00:00</schema:minValue>
		</eposap:parameter>
		<eposap:parameter>
			<http:paramName>minlatitude</http:paramName>
			<rdf:label>min latitude</rdf:label>
			<dct:type>float</dct:type>
			<schema:minValue>33.0000</schema:minValue>
			<schema:maxValue>74.0000</schema:maxValue>
		</eposap:parameter>
		<eposap:parameter>
			<http:paramName>maxlatitude</http:paramName>
			<rdf:label>max latitude</rdf:label>
			<dct:type>float</dct:type>
			<schema:minValue>33.0000</schema:minValue>
			<schema:maxValue>74.0000</schema:maxValue>
		</eposap:parameter>
		<eposap:parameter>
			<http:paramName>minlongitude</http:paramName>
			<rdf:label>min longitude</rdf:label>
			<dct:type>float</dct:type>
			<schema:minValue>-34.0000</schema:minValue>
			<schema:maxValue>34.0000</schema:maxValue>
		</eposap:parameter>
		<eposap:parameter>
			<http:paramName>maxlongitude</http:paramName>
			<rdf:label>max longitude</rdf:label>
			<dct:type>float</dct:type>
			<schema:minValue>-34.0000</schema:minValue>
			<schema:maxValue>34.0000</schema:maxValue>
		</eposap:parameter>
		<eposap:parameter>
			<http:paramName>latitude</http:paramName>
			<rdf:label>center latitide</rdf:label>
			<dct:type>float</dct:type>
			<schema:minValue>33.0000</schema:minValue>
			<schema:maxValue>74.0000</schema:maxValue>
		</eposap:parameter>
		<eposap:parameter>
			<http:paramName>longitude</http:paramName>
			<rdf:label>center longitude</rdf:label>
			<dct:type>float</dct:type>
			<schema:minValue>-34.0000</schema:minValue>
			<schema:maxValue>34.0000</schema:maxValue>
		</eposap:parameter>
		<eposap:parameter>
			<http:paramName>minradius</http:paramName>
			<rdf:label>min search radius (degrees)</rdf:label>
			<dct:type>float</dct:type>
			<schema:minValue>0.00</schema:minValue>
			<schema:maxValue>5.00</schema:maxValue>
		</eposap:parameter>
		<eposap:parameter>
			<http:paramName>maxradius</http:paramName>
			<rdf:label>max search radius (degrees)</rdf:label>
			<dct:type>float</dct:type>
			<schema:minValue>0.00</schema:minValue>
			<schema:maxValue>5.00</schema:maxValue>
		</eposap:parameter>
		<eposap:parameter>
			<http:paramName>minradiuskm</http:paramName>
			<rdf:label>min search radius (in km)</rdf:label>
			<dct:type>float</dct:type>
			<schema:minValue>0.00</schema:minValue>
			<schema:maxValue>500.00</schema:maxValue>
		</eposap:parameter>
		<eposap:parameter>
			<http:paramName>maxradiuskm</http:paramName>
			<rdf:label>max search radius (in km)</rdf:label>
			<dct:type>float</dct:type>
			<schema:minValue>0.00</schema:minValue>
			<schema:maxValue>500.00</schema:maxValue>
		</eposap:parameter>
		<eposap:parameter>
			<http:paramName>minmagnitude</http:paramName>
			<rdf:label>min magnitude (Mw)</rdf:label>
			<dct:type>float</dct:type>
			<schema:minValue>0.0</schema:minValue>
			<schema:maxValue>10.0</schema:maxValue>
		</eposap:parameter>
		<eposap:parameter>
			<http:paramName>maxmagnitude</http:paramName>
			<rdf:label>max magnitude (Mw)</rdf:label>
			<dct:type>float</dct:type>
			<schema:minValue>0.0</schema:minValue>
			<schema:maxValue>10.0</schema:maxValue>
		</eposap:parameter>
		<eposap:parameter>
			<http:paramName>contributor</http:paramName>
			<rdf:label>data contributor code</rdf:label>
			<dct:type>string</dct:type>
		</eposap:parameter>
		<eposap:parameter>
			<http:paramName>contributorid</http:paramName>
			<rdf:label>contributor event ID</rdf:label>
			<dct:type>string</dct:type>
		</eposap:parameter>
		<eposap:parameter>
			<http:paramName>format</http:paramName>
			<rdf:label>output format</rdf:label>
			<dct:type>string</dct:type>
			<http:paramValue>xml</http:paramValue>
			<http:paramValue>text</http:paramValue>
			<http:paramValue>json</http:paramValue>
		</eposap:parameter>
		<eposap:parameter>
			<http:paramName>orderby</http:paramName>
			<rdf:label>output ordering</rdf:label>
			<dct:type>string</dct:type>
			<http:paramValue>time</http:paramValue>
			<http:paramValue>time-asc</http:paramValue>
			<http:paramValue>magnitude</http:paramValue>
			<http:paramValue>magnitude-asc</http:paramValue>
		</eposap:parameter>
		<eposap:parameter>
			<http:paramName>includeallorigins</http:paramName>
			<rdf:label>include all origins</rdf:label>
			<dct:type>boolean</dct:type>
		</eposap:parameter>
		<eposap:parameter>
			<http:paramName>includeallmagnitudes</http:paramName>
			<rdf:label>include all magnitudes</rdf:label>
			<dct:type>boolean</dct:type>
		</eposap:parameter>
		<eposap:parameter>
			<http:paramName>limit</http:paramName>
			<rdf:label>limit the no. of output entries</rdf:label>
			<dct:type>integer</dct:type>
			<schema:minValue>1</schema:minValue>
			<schema:maxValue>5000</schema:maxValue>
		</eposap:parameter>
		<eposap:parameter>
			<http:paramName>nodata</http:paramName>
			<rdf:label>status code for "no data" output</rdf:label>
			<dct:type>string</dct:type>
			<http:paramValue>204</http:paramValue>
			<http:paramValue>404</http:paramValue>
		</eposap:parameter>
		<schema:documentation>doi:10.6092/INGV.IT-AHEAD</schema:documentation>
		<schema:documentation>doi:10.1785/0220130113</schema:documentation>
		<schema:documentation>doi:10.6092/INGV.IT-SHARE-SHEEC.1000-1899</schema:documentation>
		<schema:documentation>doi:10.1007/s10950-012-9335-2</schema:documentation>
		<schema:documentation>https://www.emidius.eu/AHEAD/services/event_fdsn.php</schema:documentation>
		<dcat:contactPoint>http://orcid.org/0000-0003-2185-3267</dcat:contactPoint>
		<eposap:publisher>PIC:999472675</eposap:publisher>
		<dct:spatial>
			<dct:Location>
				<locn:geometry>POLYGON(-33.5 73.5, 34.0 73.5, 34.0 33.5, -33.5 33.5, -33.5 73.5)</locn:geometry>
			</dct:Location>
		</dct:spatial>
		<adms:representationTechnique>point</adms:representationTechnique>
		<dct:temporal>
			<dct:PeriodOfTime>
				<schema:startDate>1000-01-01T00:00:00</schema:startDate>
				<schema:endDate>1899-12-31T23:59:59</schema:endDate>
			</dct:PeriodOfTime>
		</dct:temporal>
<<<<<<< HEAD
    	<eposap:DDSS-ID>WP8-DDSS-024</eposap:DDSS-ID>
    	<eposap:actions>download, visualise</eposap:actions>
=======
    <eposap:DDSS-ID>WP8-DDSS-024</eposap:DDSS-ID>
    <eposap:actions>download, visualise</eposap:actions>
>>>>>>> b97fe18e
	</eposap:WebService>
	
	<eposap:WebService>
		<dct:title>Archive of Historical Earthquake Data (AHEAD) event data (OGC Web Feature Service)</dct:title>
		<dct:description xml:lang="en">The OGC WFS web service providing a point layer with event parameters for historical earthquakes from AHEAD, the European Archive of Historical Earthquake Data</dct:description>
		<dct:issued>2017-09-14T23:00:00</dct:issued>
		<dct:modified>2017-09-14T23:00:00</dct:modified>
		<dct:license xml:lang="en">https://www.emidius.eu/AHEAD/introduction.php#copyright</dct:license><!-- temporary solution, valid until a proper CC license will be decided -->
		<foaf:page>
			<foaf:primaryTopic>https://www.emidius.eu/services/europe/wfs?</foaf:primaryTopic>
		</foaf:page>
		<dct:format>
			<!--<dct:MediaTypeOrExtent>https://www.iana.org/assignments/media-types/application/gml+xml</dct:MediaTypeOrExtent>-->
			<dct:MediaTypeOrExtent>xml</dct:MediaTypeOrExtent>
		</dct:format>
		<dct:rights>
			<dct:RightsStatement>PUBLIC</dct:RightsStatement>
		</dct:rights>
		<dct:conformsTo>EPSG:4326</dct:conformsTo>
		<dct:identifier>eu.ahead.services.ogc.wfs.event</dct:identifier>
		<dct:created>2017-06-17T12:00:00</dct:created>
		<eposap:domain>Seismology</eposap:domain>
		<eposap:subDomain>Historical earthquakes</eposap:subDomain>
		<dcat:keyword>seismology, seismicity, earthquakes, waveform, seismic hazard, earth structure, earthquake intensity, macroseismic, macroseismic information, waveform modeling, bibliography, earthquakes, parameters, historical, macroseismic, intensity</dcat:keyword>
		<eposap:operation>execute</eposap:operation>
		<dct:hasVersion>2.0.0</dct:hasVersion>
		<eposap:parameter>
			<http:paramName>service</http:paramName>
			<rdf:label>service type</rdf:label>
			<dct:type>string</dct:type>
			<http:paramValue>wfs</http:paramValue>
		</eposap:parameter>
		<eposap:parameter>
			<http:paramName>version</http:paramName>
			<rdf:label>WFS version</rdf:label>
			<dct:type>string</dct:type>
			<http:paramValue>2.0.0</http:paramValue>
			<http:paramValue>1.1.0</http:paramValue>
			<http:paramValue>1.0.0</http:paramValue>
		</eposap:parameter>
		<eposap:parameter>
			<http:paramName>request</http:paramName>
			<rdf:label>Request type</rdf:label>
			<dct:type>string</dct:type>
			<http:paramValue>GetFeature</http:paramValue>
		</eposap:parameter>
		<eposap:parameter>
			<http:paramName>typeName</http:paramName>
			<rdf:label>SHEEC 1000-1899, the SHARE European Earthquake Catalogue 1000-1899</rdf:label>
			<dct:type>string</dct:type>
			<http:paramValue>sheec:SHEEC_1000_1899</http:paramValue>
		</eposap:parameter>
		<schema:documentation>https://www.emidius.eu/AHEAD/services/event_ogc.php</schema:documentation>
		<dcat:contactPoint>http://orcid.org/0000-0003-2185-3267</dcat:contactPoint>
		<eposap:publisher>PIC:999472675</eposap:publisher>
		<dct:spatial>
			<dct:Location>
				<locn:geometry>POLYGON(-33.5 73.5, 34.0 73.5, 34.0 33.5, -33.5 33.5, -33.5 73.5)</locn:geometry>
			</dct:Location>
		</dct:spatial>
		<adms:representationTechnique>point</adms:representationTechnique>
		<dct:temporal>
			<dct:PeriodOfTime>
				<schema:startDate>1000-01-01T00:00:00</schema:startDate>
				<schema:endDate>1899-12-31T23:59:59</schema:endDate>
			</dct:PeriodOfTime>
		</dct:temporal>
<<<<<<< HEAD
    	<eposap:DDSS-ID>WP8-DDSS-025</eposap:DDSS-ID>
    	<eposap:actions>download</eposap:actions>
=======
    <eposap:DDSS-ID>WP8-DDSS-025</eposap:DDSS-ID>
    <eposap:actions>download</eposap:actions>
>>>>>>> b97fe18e
	</eposap:WebService>
	
	<eposap:WebService>
		<dct:title>Archive of Historical Earthquake Data (AHEAD) macroseismic data</dct:title>
		<dct:description xml:lang="en">Macroseismic web service providing intensity data for historical earthquakes from AHEAD, the European Archive of Historical Earthquake Data.</dct:description>
		<dct:issued>2017-09-14T12:00:00</dct:issued>
		<dct:modified>2017-09-14T12:00:00</dct:modified>
		<dct:license xml:lang="en">https://www.emidius.eu/AHEAD/introduction.php#copyright</dct:license><!-- temporary solution, valid until a proper CC license will be decided -->
		<foaf:page>
			<foaf:primaryTopic>https://www.emidius.eu/services/macroseismic/query?</foaf:primaryTopic>
		</foaf:page>
		<dct:format>
			<dct:MediaTypeOrExtent>xml</dct:MediaTypeOrExtent>
		</dct:format>
		<dct:rights>
			<dct:RightsStatement>PUBLIC</dct:RightsStatement>
		</dct:rights>
		<dct:conformsTo>EPSG:4326</dct:conformsTo>
		<dct:identifier>eu.ahead.services.macroseismic.quakeml</dct:identifier>
		<dct:created>2017-06-17T12:00:00</dct:created>
		<eposap:domain>Seismology</eposap:domain>
		<eposap:subDomain>Historical earthquakes</eposap:subDomain>
		<dcat:keyword xml:lang="en">seismology, seismicity, earthquakes, seismic hazard, earth structure, earthquake intensity, macroseismic, macroseismic information, bibliography, earthquakes, parameters, historical, macroseismic, intensity</dcat:keyword>
		<eposap:operation>execute</eposap:operation>
		<dct:hasVersion>0.1alpha</dct:hasVersion>
		<eposap:parameter>
			<http:paramName>starttime</http:paramName>
			<rdf:label>timespan start time</rdf:label>
			<dct:type>datetime</dct:type>
			<schema:minValue>1000-01-01T00:00:00</schema:minValue>
			<schema:maxValue>1899-12-31T23:59:59</schema:maxValue>
		</eposap:parameter>
		<eposap:parameter>
			<http:paramName>endtime</http:paramName>
			<rdf:label>timespan end time</rdf:label>
			<dct:type>datetime</dct:type>
			<schema:minValue>1000-01-01T00:00:00</schema:minValue>
			<schema:maxValue>1899-12-31T23:59:59</schema:maxValue>
		</eposap:parameter>
		<eposap:parameter>
			<http:paramName>eventid</http:paramName>
			<rdf:label>event ID</rdf:label>
			<dct:type>string</dct:type>
		</eposap:parameter>
		<eposap:parameter>
			<http:paramName>mdpsetid</http:paramName>
			<rdf:label>MDPset ID</rdf:label>
			<dct:type>string</dct:type>
		</eposap:parameter>
		<eposap:parameter>
			<http:paramName>updatedafter</http:paramName>
			<rdf:label>update after</rdf:label>
			<dct:type>datetime</dct:type>
			<schema:minValue>2010-01-01T00:00:00</schema:minValue>
		</eposap:parameter>
		<eposap:parameter>
			<http:paramName>minlatitude</http:paramName>
			<rdf:label>min latitude</rdf:label>
			<dct:type>float</dct:type>
			<schema:minValue>33.0000</schema:minValue>
			<schema:maxValue>74.0000</schema:maxValue>
		</eposap:parameter>
		<eposap:parameter>
			<http:paramName>maxlatitude</http:paramName>
			<rdf:label>max latitude</rdf:label>
			<dct:type>float</dct:type>
			<schema:minValue>33.0000</schema:minValue>
			<schema:maxValue>74.0000</schema:maxValue>
		</eposap:parameter>
		<eposap:parameter>
			<http:paramName>minlongitude</http:paramName>
			<rdf:label>min longitude</rdf:label>
			<dct:type>float</dct:type>
			<schema:minValue>-34.0000</schema:minValue>
			<schema:maxValue>34.0000</schema:maxValue>
		</eposap:parameter>
		<eposap:parameter>
			<http:paramName>maxlongitude</http:paramName>
			<rdf:label>max longitude</rdf:label>
			<dct:type>float</dct:type>
			<schema:minValue>-34.0000</schema:minValue>
			<schema:maxValue>34.0000</schema:maxValue>
		</eposap:parameter>
		<eposap:parameter>
			<http:paramName>latitude</http:paramName>
			<rdf:label>center latitide</rdf:label>
			<dct:type>float</dct:type>
			<schema:minValue>33.0000</schema:minValue>
			<schema:maxValue>74.0000</schema:maxValue>
		</eposap:parameter>
		<eposap:parameter>
			<http:paramName>longitude</http:paramName>
			<rdf:label>center longitude</rdf:label>
			<dct:type>float</dct:type>
			<schema:minValue>-34.0000</schema:minValue>
			<schema:maxValue>34.0000</schema:maxValue>
		</eposap:parameter>
		<eposap:parameter>
			<http:paramName>minradius</http:paramName>
			<rdf:label>min search radius (degrees)</rdf:label>
			<dct:type>float</dct:type>
			<schema:minValue>0.00</schema:minValue>
			<schema:maxValue>5.00</schema:maxValue>
		</eposap:parameter>
		<eposap:parameter>
			<http:paramName>maxradius</http:paramName>
			<rdf:label>max search radius (degrees)</rdf:label>
			<dct:type>float</dct:type>
			<schema:minValue>0.00</schema:minValue>
			<schema:maxValue>5.00</schema:maxValue>
		</eposap:parameter>
		<eposap:parameter>
			<http:paramName>minradiuskm</http:paramName>
			<rdf:label>min search radius (in km)</rdf:label>
			<dct:type>float</dct:type>
			<schema:minValue>0.00</schema:minValue>
			<schema:maxValue>500.00</schema:maxValue>
		</eposap:parameter>
		<eposap:parameter>
			<http:paramName>maxradiuskm</http:paramName>
			<rdf:label>max search radius (in km)</rdf:label>
			<dct:type>float</dct:type>
			<schema:minValue>0.00</schema:minValue>
			<schema:maxValue>500.00</schema:maxValue>
		</eposap:parameter>
		<eposap:parameter>
			<http:paramName>minmagnitude</http:paramName>
			<rdf:label>min magnitude (Mw)</rdf:label>
			<dct:type>float</dct:type>
			<schema:minValue>0.0</schema:minValue>
			<schema:maxValue>10.0</schema:maxValue>
		</eposap:parameter>
		<eposap:parameter>
			<http:paramName>maxmagnitude</http:paramName>
			<rdf:label>max magnitude (Mw)</rdf:label>
			<dct:type>float</dct:type>
			<schema:minValue>0.0</schema:minValue>
			<schema:maxValue>10.0</schema:maxValue>
		</eposap:parameter>
		<eposap:parameter>
			<http:paramName>contributor</http:paramName>
			<rdf:label>data contributor code</rdf:label>
			<dct:type>string</dct:type>
		</eposap:parameter>
		<eposap:parameter>
			<http:paramName>contributorid</http:paramName>
			<rdf:label>contributor event ID</rdf:label>
			<dct:type>string</dct:type>
		</eposap:parameter>
		<eposap:parameter>
			<http:paramName>format</http:paramName>
			<rdf:label>output format</rdf:label>
			<dct:type>string</dct:type>
			<http:paramValue>xml</http:paramValue>
			<http:paramValue>json</http:paramValue>
			<http:paramValue>text</http:paramValue>
			<http:paramValue>textmacro</http:paramValue>
		</eposap:parameter>
		<eposap:parameter>
			<http:paramName>orderby</http:paramName>
			<rdf:label>output ordering</rdf:label>
			<dct:type>string</dct:type>
			<http:paramValue>time</http:paramValue>
			<http:paramValue>time-asc</http:paramValue>
			<http:paramValue>magnitude</http:paramValue>
			<http:paramValue>magnitude-asc</http:paramValue>
		</eposap:parameter>
		<eposap:parameter>
			<http:paramName>includeallorigins</http:paramName>
			<rdf:label>include all origins</rdf:label>
			<dct:type>boolean</dct:type>
		</eposap:parameter>
		<eposap:parameter>
			<http:paramName>includeallmagnitudes</http:paramName>
			<rdf:label>include all magnitudes</rdf:label>
			<dct:type>boolean</dct:type>
		</eposap:parameter>
		<eposap:parameter>
			<http:paramName>includeallmdpsets</http:paramName>
			<rdf:label>include all MDP sets</rdf:label>
			<dct:type>boolean</dct:type>
		</eposap:parameter>
		<eposap:parameter>
			<http:paramName>includemdps</http:paramName>
			<rdf:label>include MDPs</rdf:label>
			<dct:type>boolean</dct:type>
		</eposap:parameter>
		<eposap:parameter>
			<http:paramName>limit</http:paramName>
			<rdf:label>limit the no. of output entries</rdf:label>
			<dct:type>integer</dct:type>
			<schema:minValue>1</schema:minValue>
			<schema:maxValue>5000</schema:maxValue>
		</eposap:parameter>
		<eposap:parameter>
			<http:paramName>nodata</http:paramName>
			<rdf:label>status code for "no data" output</rdf:label>
			<dct:type>string</dct:type>
			<http:paramValue>204</http:paramValue>
			<http:paramValue>404</http:paramValue>
		</eposap:parameter>
		<eposap:parameter>
			<http:paramName>macroseismicpackage</http:paramName>
			<rdf:label>enable the QuakeML 2.0 macroseismic package</rdf:label>
			<dct:type>boolean</dct:type>
		</eposap:parameter>
		<schema:documentation>doi:10.6092/INGV.IT-AHEAD</schema:documentation>
		<schema:documentation>doi:10.1785/0220130113</schema:documentation>
		<schema:documentation>doi:10.6092/INGV.IT-SHARE-SHEEC.1000-1899</schema:documentation>
		<schema:documentation>doi:10.1007/s10950-012-9335-2</schema:documentation>
		<schema:documentation>https://www.emidius.eu/AHEAD/services/macroseismic.php</schema:documentation>
		<dcat:contactPoint>http://orcid.org/0000-0003-2185-3267</dcat:contactPoint>
		<eposap:publisher>PIC:999472675</eposap:publisher>
		<dct:spatial>
			<dct:Location>
				<locn:geometry>POLYGON(-33.5 73.5, 34.0 73.5, 34.0 33.5, -33.5 33.5, -33.5 73.5)</locn:geometry>
			</dct:Location>
		</dct:spatial>
		<adms:representationTechnique>point</adms:representationTechnique>
		<dct:temporal>
			<dct:PeriodOfTime>
				<schema:startDate>1000-01-01T00:00:00</schema:startDate>
				<schema:endDate>1899-12-31T23:59:59</schema:endDate>
			</dct:PeriodOfTime>
		</dct:temporal>
<<<<<<< HEAD
    	<eposap:DDSS-ID>WP8-DDSS-026</eposap:DDSS-ID>
    	<eposap:actions>download, visualise</eposap:actions>
=======
    <eposap:DDSS-ID>WP8-DDSS-026</eposap:DDSS-ID>
    <eposap:actions>download, visualise</eposap:actions>
>>>>>>> b97fe18e
	</eposap:WebService>
	
	<eposap:WebService>
		<dct:title>Archive of Historical Earthquake Data (AHEAD) bibliographic data</dct:title>
		<dct:description xml:lang="en">Bibliography web service providing bibliographical explanation of codes used in AHEAD, the European Archive of Historical Earthquake Data</dct:description>
		<dct:issued>2017-07-30T12:00:00</dct:issued>
		<dct:modified>2017-08-31T12:00:00</dct:modified>
		<dct:license xml:lang="en">https://www.emidius.eu/AHEAD/introduction.php#copyright</dct:license><!-- temporary solution, valid until a proper CC license will be decided -->
		<foaf:page>
			<foaf:primaryTopic>https://www.emidius.eu/services/bibliography/query?</foaf:primaryTopic>
		</foaf:page>
		<dct:format>
			<dct:MediaTypeOrExtent>xml</dct:MediaTypeOrExtent>
		</dct:format>
		<dct:rights>
			<dct:RightsStatement>PUBLIC</dct:RightsStatement>
		</dct:rights>
		<dct:conformsTo>EPSG:4326</dct:conformsTo>
		<dct:identifier>eu.ahead.services.bibliography.xml_dc</dct:identifier>
		<dct:created>2017-06-17T12:00:00</dct:created>
		<eposap:domain>Seismology</eposap:domain>
		<eposap:subDomain>Historical earthquakes</eposap:subDomain>
		<dcat:keyword xml:lang="en">seismology, seismicity, earthquakes, seismic hazard, earth structure, earthquake intensity, macroseismic, macroseismic information, bibliography, earthquakes, parameters, historical, macroseismic, intensity</dcat:keyword>
		<eposap:operation>execute</eposap:operation>
		<dct:hasVersion>1.0</dct:hasVersion>
		<eposap:parameter>
			<http:paramName>biblioid</http:paramName>
			<rdf:label>code of the publication as used in AHEAD</rdf:label>
			<dct:type>string</dct:type>
		</eposap:parameter>
		<eposap:parameter>
			<http:paramName>author</http:paramName>
			<rdf:label>surname of one of the author of the publication</rdf:label>
			<dct:type>string</dct:type>
		</eposap:parameter>
		<eposap:parameter>
			<http:paramName>yearstart</http:paramName>
			<rdf:label>year of publication timespan start</rdf:label>
			<dct:type>integer</dct:type>
			<schema:minValue>1900</schema:minValue>
			<schema:maxValue>2017</schema:maxValue>
		</eposap:parameter>
		<eposap:parameter>
			<http:paramName>yearend</http:paramName>
			<rdf:label>year of publication timespan end</rdf:label>
			<dct:type>integer</dct:type>
			<schema:minValue>1900</schema:minValue>
			<schema:maxValue>2017</schema:maxValue>
		</eposap:parameter>
		<eposap:parameter>
			<http:paramName>minlatitude</http:paramName>
			<rdf:label>min latitude</rdf:label>
			<dct:type>float</dct:type>
			<schema:minValue>33.0000</schema:minValue>
			<schema:maxValue>74.0000</schema:maxValue>
		</eposap:parameter>
		<eposap:parameter>
			<http:paramName>maxlatitude</http:paramName>
			<rdf:label>max latitude</rdf:label>
			<dct:type>float</dct:type>
			<schema:minValue>33.0000</schema:minValue>
			<schema:maxValue>74.0000</schema:maxValue>
		</eposap:parameter>
		<eposap:parameter>
			<http:paramName>minlongitude</http:paramName>
			<rdf:label>min longitude</rdf:label>
			<dct:type>float</dct:type>
			<schema:minValue>-34.0000</schema:minValue>
			<schema:maxValue>34.0000</schema:maxValue>
		</eposap:parameter>
		<eposap:parameter>
			<http:paramName>maxlongitude</http:paramName>
			<rdf:label>max longitude</rdf:label>
			<dct:type>float</dct:type>
			<schema:minValue>-34.0000</schema:minValue>
			<schema:maxValue>34.0000</schema:maxValue>
		</eposap:parameter>
		<eposap:parameter>
			<http:paramName>latitude</http:paramName>
			<rdf:label>center latitide</rdf:label>
			<dct:type>float</dct:type>
			<schema:minValue>33.0000</schema:minValue>
			<schema:maxValue>74.0000</schema:maxValue>
		</eposap:parameter>
		<eposap:parameter>
			<http:paramName>longitude</http:paramName>
			<rdf:label>center longitude</rdf:label>
			<dct:type>float</dct:type>
			<schema:minValue>-34.0000</schema:minValue>
			<schema:maxValue>34.0000</schema:maxValue>
		</eposap:parameter>
		<eposap:parameter>
			<http:paramName>minradius</http:paramName>
			<rdf:label>min search radius (degrees)</rdf:label>
			<dct:type>float</dct:type>
			<schema:minValue>0.00</schema:minValue>
			<schema:maxValue>5.00</schema:maxValue>
		</eposap:parameter>
		<eposap:parameter>
			<http:paramName>maxradius</http:paramName>
			<rdf:label>max search radius (degrees)</rdf:label>
			<dct:type>float</dct:type>
			<schema:minValue>0.00</schema:minValue>
			<schema:maxValue>5.00</schema:maxValue>
		</eposap:parameter>
		<eposap:parameter>
			<http:paramName>minradiuskm</http:paramName>
			<rdf:label>min search radius (in km)</rdf:label>
			<dct:type>float</dct:type>
			<schema:minValue>0.00</schema:minValue>
			<schema:maxValue>500.00</schema:maxValue>
		</eposap:parameter>
		<eposap:parameter>
			<http:paramName>maxradiuskm</http:paramName>
			<rdf:label>max search radius (in km)</rdf:label>
			<dct:type>float</dct:type>
			<schema:minValue>0.00</schema:minValue>
			<schema:maxValue>500.00</schema:maxValue>
		</eposap:parameter>
		<eposap:parameter>
			<http:paramName>minmagnitude</http:paramName>
			<rdf:label>min magnitude (Mw)</rdf:label>
			<dct:type>float</dct:type>
			<schema:minValue>0.0</schema:minValue>
			<schema:maxValue>10.0</schema:maxValue>
		</eposap:parameter>
		<eposap:parameter>
			<http:paramName>maxmagnitude</http:paramName>
			<rdf:label>max magnitude (Mw)</rdf:label>
			<dct:type>float</dct:type>
			<schema:minValue>0.0</schema:minValue>
			<schema:maxValue>10.0</schema:maxValue>
		</eposap:parameter>
		<eposap:parameter>
			<http:paramName>format</http:paramName>
			<rdf:label>output format</rdf:label>
			<dct:type>string</dct:type>
			<http:paramValue>rdf</http:paramValue>
			<http:paramValue>bib</http:paramValue>
			<http:paramValue>xml</http:paramValue>
		</eposap:parameter>
		<eposap:parameter>
			<http:paramName>orderby</http:paramName>
			<rdf:label>output ordering</rdf:label>
			<dct:type>string</dct:type>
			<http:paramValue>author</http:paramValue>
			<http:paramValue>year</http:paramValue>
			<http:paramValue>title</http:paramValue>
		</eposap:parameter>
		<eposap:parameter>
			<http:paramName>nodata</http:paramName>
			<rdf:label>status code for "no data" output</rdf:label>
			<dct:type>string</dct:type>
			<http:paramValue>204</http:paramValue>
			<http:paramValue>404</http:paramValue>
		</eposap:parameter>
		<schema:documentation>https://www.emidius.eu/AHEAD/services/bibliography.php</schema:documentation>
		<dcat:contactPoint>http://orcid.org/0000-0003-2185-3267</dcat:contactPoint>
		<eposap:publisher>PIC:999472675</eposap:publisher>
		<dct:spatial>
			<dct:Location>
				<locn:geometry>POLYGON(-33.5 73.5, 34.0 73.5, 34.0 33.5, -33.5 33.5, -33.5 73.5)</locn:geometry>
			</dct:Location>
		</dct:spatial>
		<adms:representationTechnique>point</adms:representationTechnique>
<<<<<<< HEAD
    	<eposap:DDSS-ID>WP8-DDSS-026</eposap:DDSS-ID>
    	<eposap:actions>download</eposap:actions>
=======
    <eposap:DDSS-ID>WP8-DDSS-026</eposap:DDSS-ID>
    <eposap:actions>download</eposap:actions>
>>>>>>> b97fe18e
	</eposap:WebService>
	<!--
	<eposap:Publication>
		<dct:identifier>doi:10.1785/0220130113</dct:identifier>
		<dct:title xml:lang="en">AHEAD Portal: A Gateway to European Historical Earthquake Data</dct:title>
		<eposap:authors>http://orcid.org/0000-0003-2185-3267</eposap:authors>
		<eposap:authors>http://orcid.org/0000-0001-6147-9981</eposap:authors>
		<eposap:authors>http://orcid.org/0000-0003-4149-9760</eposap:authors>
		<eposap:authors>http://orcid.org/0000-0002-5870-1542</eposap:authors>
		<eposap:publisher>Seismological Society of America</eposap:publisher>
		<dct:abstract><![CDATA[The description of the seismicity of the European region is today fragmented into an increasing number of earthquake archives, databases, and catalogs related to individual countries or even to part of them. Therefore, the compilation of a comprehensive, European earthquake history requires dealing with a puzzle of partially overlapping, only partially public catalogs, the background of which is compiled according to varied schemes. One of the consequences is that earthquakes in the frontier areas are often interpreted in a conflicting way by the catalogs of the bordering countries. In the framework of the European Commission (EC), 2006–2010 Network of Research Infrastructures for European Seismology (NERIES) Project, the task of Networking Activity 4 (NA4) was defined precisely to conceive and develop solutions to bridge over these differences. NA4 promoted the cooperation among existing national online archives, and contributed establishing new regional online archives compiled according to common standards. As a result, a first release of the distributed European archive of historical earthquake data, for the time‐window 1000–1899 and for the large earthquakes, was published in 2010. Special attention was devoted to retrieve the earthquake background information, that is, the results of historical earthquake investigation—referenced to as studies in the following—in terms of a paper, a report, a book chapter, a map, etc. As the most useful studies are those supplying a set of macroseismic data points (MDPs)—that is a list of localities (name and coordinates) with a macroseismic intensity assessment and the related macroseismic scale—a dedicated effort was addressed to make such data available. The Archive of Historical Earthquake Data (AHEAD) distributed archive was improved and updated in the frame of the 2010–2012 EC Project Seismic Hazard Harmonization in Europe (SHARE), Task 3.1 European earthquake database, with the contribution of a number of European institutions. For the time window 1000–1899, it was AHEAD (AHEAD Working Group) that supported the compilation of the SHARE European Earthquake Catalog (SHEEC; Stucchi et al., 2013). This paper describes the AHEAD portal (http://www.emidius.eu/AHEAD/; last accessed March 2014), and how it was conceived to network the local components of the distributed archive. Although local historical macroseismic databases usually supply one set of information for each earthquake, at a European scale an earthquake still might be described by several studies, available from different archives. The AHEAD portal inventories and gives access to multiple sets of information concerning each earthquake, and allows users to get comprehensive information about individual earthquakes, providing the answers to the following questions: 1) which sets of earthquake parameters (time, location, magnitude, magnitude type, maximum intensity, etc.) are available for each earthquake? 2) what is the background information, or supporting material, upon which each set of earthquake parameter determination is based?]]></dct:abstract>
		<dct:issued>2014-05-03T12:00:00</dct:issued>
		<schema:issn>1938-2057</schema:issn>
		<schema:issueNumber>3</schema:issueNumber>
		<schema:volumeNumber>85</schema:volumeNumber>
		<schema:numberOfPages>8</schema:numberOfPages>
		<schema:keywords xml:lang="en">macroseismic, intensity, historical, earthquakes</schema:keywords>
		<dct:accessRights>
			<dct:RightsStatement>Open Access</dct:RightsStatement>
		</dct:accessRights>
		<dct:format>
			<dct:MediaTypeOrExtent>PDF</dct:MediaTypeOrExtent>
		</dct:format>
	</eposap:Publication>

	<eposap:Publication>
		<dct:identifier>doi:10.1007/s10950-012-9335-2</dct:identifier>
		<dct:title xml:lang="en">The SHARE European Earthquake Catalogue (SHEEC) 1000–1899</dct:title>
		<eposap:authors>http://orcid.org/0000-0002-5870-1542</eposap:authors>
		<eposap:authors>http://orcid.org/0000-0001-6147-9981</eposap:authors>
		<eposap:authors>http://orcid.org/0000-0003-4076-3371</eposap:authors>
		<eposap:authors>Alexandre, Pierre</eposap:authors>
		<eposap:authors>Camelbeeck, Thierry</eposap:authors>
		<eposap:authors>Demircioglu, Mine</eposap:authors>
		<eposap:authors>http://orcid.org/0000-0002-5314-0563</eposap:authors>
		<eposap:authors>Kouskouna, Vassiliki</eposap:authors>
		<eposap:authors>Musson, Roger</eposap:authors>
		<eposap:authors>Radulian, Mircea</eposap:authors>
		<eposap:authors>Sesetyan, Karin</eposap:authors>
		<eposap:authors>http://orcid.org/0000-0002-5366-552X</eposap:authors>
		<eposap:authors>Baumont, David</eposap:authors>
		<eposap:authors>Bungum, Hilmar</eposap:authors>
		<eposap:authors>Fäh, Donat</eposap:authors>
		<eposap:authors>Lenhardt, Wolfgang</eposap:authors>
		<eposap:authors>http://orcid.org/0000-0003-4656-1623</eposap:authors>
		<eposap:authors>Martinez Solares, José Manuel</eposap:authors>
		<eposap:authors>http://orcid.org/0000-0002-6640-9090</eposap:authors>
		<eposap:authors>Živčić, Mladen</eposap:authors>
		<eposap:authors>http://orcid.org/0000-0003-4149-9760</eposap:authors>
		<eposap:authors>http://orcid.org/0000-0002-2493-3070</eposap:authors>
		<eposap:authors>Papaioannou, Christos</eposap:authors>
		<eposap:authors>Tatevossian, Ruben</eposap:authors>
		<eposap:authors>http://orcid.org/0000-0003-2185-3267</eposap:authors>
		<eposap:authors>http://orcid.org/0000-0003-2571-8345</eposap:authors>
		<eposap:authors>http://orcid.org/0000-0003-2713-8387</eposap:authors>
		<eposap:authors>Giardini, Domenico</eposap:authors>
		<eposap:publisher>Springer</eposap:publisher>
		<dct:abstract><![CDATA[In the frame of the European Commission project “Seismic Hazard Harmonization in Europe” (SHARE), aiming at harmonizing seismic hazard at a European scale, the compilation of a homogeneous, European parametric earthquake catalogue was planned. The goal was to be achieved by considering the most updated historical dataset and assessing homogenous magnitudes, with support from several institutions. This paper describes the SHARE European Earthquake Catalogue (SHEEC), which covers the time window 1000–1899. It strongly relies on the experience of the European Commission project “Network of Research Infrastructures for European Seismology” (NERIES), a module of which was dedicated to create the European “Archive of Historical Earthquake Data” (AHEAD) and to establish methodologies to homogenously derive earthquake parameters from macroseismic data. AHEAD has supplied the final earthquake list, obtained after sorting duplications out and eliminating many fake events; in addition, it supplied the most updated historical dataset. Macroseismic data points (MDPs) provided by AHEAD have been processed with updated, repeatable procedures, regionally calibrated against a set of recent, instrumental earthquakes, to obtain earthquake parameters. From the same data, a set of epicentral intensity-to-magnitude relations has been derived, with the aim of providing another set of homogeneous Mw estimates. Then, a strategy focussed on maximizing the homogeneity of the final epicentral location and Mw, has been adopted. Special care has been devoted also to supply location and Mw uncertainty. The paper focuses on the procedure adopted for the compilation of SHEEC and briefly comments on the achieved results.]]></dct:abstract>
		<dct:issued>2013-04-15T12:00:00</dct:issued>
		<schema:issn>1573-157X</schema:issn>
		<schema:issueNumber>2</schema:issueNumber>
		<schema:volumeNumber>17</schema:volumeNumber>
		<schema:numberOfPages>22</schema:numberOfPages>
		<schema:keywords xml:lang="en">Earthquake,catalogue,Europe,Earthquake parameters,Magnitude,Parameters uncertainty</schema:keywords>
		<dct:accessRights>
			<dct:RightsStatement>Open Access</dct:RightsStatement>
		</dct:accessRights>
		<dct:format>
			<dct:MediaTypeOrExtent>PDF</dct:MediaTypeOrExtent>
		</dct:format>
<<<<<<< HEAD
	</eposap:Publication>
	-->
=======
	</eposap:Publication>-->

>>>>>>> b97fe18e
</eposap:Epos>
<|MERGE_RESOLUTION|>--- conflicted
+++ resolved
@@ -1,914 +1,889 @@
-<?xml version="1.0" encoding="UTF-8"?>
-<!-- AHEAD services description v1.3 (v8 internal). This file was created by Mario Locati (INGV, mario.locati@ingv.it) the 31 of January 2018. -->
-<eposap:Epos
-	xmlns:adms="http://www.w3.org/ns/adms#"
-	xmlns:cnt="http://www.w3.org/2008/content#"
-	xmlns:dcat="http://www.w3.org/ns/dcat#"
-	xmlns:dct="http://purl.org/dc/terms/"
-	xmlns:eposap="http://www.epos-ip.org/terms.html"
-	xmlns:foaf="http://xmlns.com/foaf/0.1/"
-	xmlns:http="http://www.w3.org/2006/http#"
-	xmlns:locn="http://www.w3.org/ns/locn#"
-	xmlns:owl="http://www.w3.org/2002/07/owl#"
-	xmlns:rdf="http://www.w3.org/1999/02/22-rdf-syntax-ns#"
-	xmlns:schema="http://schema.org/"
-	xmlns:skos="http://www.w3.org/2004/02/skos/core#"
-	xmlns:vcard="http://www.w3.org/2006/vcard/ns#"
-	xmlns:xml="http://www.w3.org/XML/1998/namespace"
-	xmlns:xsi="http://www.w3.org/2001/XMLSchema-instance"
-	xsi:schemaLocation="http://www.epos-ip.org/terms.html https://raw.githubusercontent.com/epos-eu/EPOS-DCAT-AP/master/schemas/EPOS-DCAT-AP.xsd">
-	
-	<eposap:Person>
-		<vcard:fn>Locati, Mario</vcard:fn>
-		<vcard:hasAddress>
-			<vcard:Address>
-				<vcard:street-address>via Alfonso Corti 12</vcard:street-address>
-				<vcard:locality>Milano</vcard:locality>
-				<vcard:postal-code>20133</vcard:postal-code>
-				<vcard:country-name>ITALY</vcard:country-name>
-			</vcard:Address>
-		</vcard:hasAddress>
-		<vcard:hasEmail>mario.locati@ingv.it</vcard:hasEmail>
-		<vcard:hasTelephone>+390223699451</vcard:hasTelephone>
-		<dct:identifier>http://orcid.org/0000-0003-2185-3267</dct:identifier>
-		<eposap:affiliation>PIC:999472675</eposap:affiliation>
-		<dct:language>
-			<dct:LinguisticSystem>en</dct:LinguisticSystem>
-		</dct:language>
-		<schema:qualifications xml:lang="en">technologist</schema:qualifications>
-	</eposap:Person>
-	
-	<eposap:Person>
-		<vcard:fn>Rovida, Andrea</vcard:fn>
-		<vcard:hasAddress>
-			<vcard:Address>
-				<vcard:street-address>via Alfonso Corti 12</vcard:street-address>
-				<vcard:locality>Milano</vcard:locality>
-				<vcard:postal-code>20133</vcard:postal-code>
-				<vcard:country-name>ITALY</vcard:country-name>
-			</vcard:Address>
-		</vcard:hasAddress>
-		<vcard:hasEmail>andrea.rovida@ingv.it</vcard:hasEmail>
-		<vcard:hasTelephone>+390223699257</vcard:hasTelephone>
-		<dct:identifier>http://orcid.org/0000-0001-6147-9981</dct:identifier>
-		<eposap:affiliation>PIC:999472675</eposap:affiliation>
-		<dct:language>
-			<dct:LinguisticSystem>en</dct:LinguisticSystem>
-		</dct:language>
-		<schema:qualifications xml:lang="en">technologist</schema:qualifications>
-	</eposap:Person>
-	
-	<eposap:Person>
-		<vcard:fn>Albini, Paola</vcard:fn>
-		<vcard:hasAddress>
-			<vcard:Address>
-				<vcard:street-address>via Alfonso Corti 12</vcard:street-address>
-				<vcard:locality>Milano</vcard:locality>
-				<vcard:postal-code>20133</vcard:postal-code>
-				<vcard:country-name>ITALY</vcard:country-name>
-			</vcard:Address>
-		</vcard:hasAddress>
-		<vcard:hasEmail>paola.albini@ingv.it</vcard:hasEmail>
-		<vcard:hasTelephone>+390223699264</vcard:hasTelephone>
-		<dct:identifier>http://orcid.org/0000-0003-4149-9760</dct:identifier>
-		<eposap:affiliation>PIC:999472675</eposap:affiliation>
-		<dct:language>
-			<dct:LinguisticSystem>en</dct:LinguisticSystem>
-		</dct:language>
-		<schema:qualifications xml:lang="en">senior researcher</schema:qualifications>
-	</eposap:Person>
-	
-	<eposap:Person>
-		<vcard:fn>Doglioni, Carlo</vcard:fn>
-		<vcard:hasAddress>
-			<vcard:Address>
-				<vcard:street-address>Via di Vigna Murata 605</vcard:street-address>
-				<vcard:locality>Rome</vcard:locality>
-				<vcard:postal-code>00143</vcard:postal-code>
-				<vcard:country-name>Italy</vcard:country-name>
-			</vcard:Address>
-		</vcard:hasAddress>
-		<vcard:hasEmail>segreteria.presidenza@ingv.it</vcard:hasEmail>
-		<vcard:hasTelephone>+3906518601</vcard:hasTelephone>
-		<dct:identifier>http://orcid.org/0000-0002-8651-6387</dct:identifier>
-		<eposap:affiliation>PIC:999472675</eposap:affiliation>
-		<dct:language>
-			<dct:LinguisticSystem>eng</dct:LinguisticSystem>
-		</dct:language>
-		<schema:qualifications>Professor</schema:qualifications>
-		<vcard:hasURL>http://orcid.org/0000-0002-8651-6387</vcard:hasURL>
-	</eposap:Person>
-
-	<eposap:Organisation>
-		<vcard:fn>National Institute of Geophysics and Volcanology (INGV)</vcard:fn>
-		<vcard:organization-name xml:lang="it">Istituto Nazionale di Geofisica e Vulcanologia (INGV)</vcard:organization-name>
-		<vcard:hasAddress>
-			<vcard:Address>
-				<vcard:street-address>via di Vigna Murata 605</vcard:street-address>
-				<vcard:locality>Roma</vcard:locality>
-				<vcard:postal-code>00143</vcard:postal-code>
-				<vcard:country-name>Italy</vcard:country-name>
-			</vcard:Address>
-		</vcard:hasAddress>
-		<vcard:hasEmail>info@ingv.it</vcard:hasEmail>
-		<vcard:hasURL>http://www.ingv.it/en/</vcard:hasURL>
-		<vcard:hasTelephone>+3906518601</vcard:hasTelephone>
-		<vcard:hasLogo>https://upload.wikimedia.org/wikipedia/commons/d/d5/INGV_logo.png</vcard:hasLogo>
-		<dct:identifier>PIC:999472675</dct:identifier>
-		<eposap:scientificContact>http://orcid.org/0000-0001-6147-9981</eposap:scientificContact>
-		<dct:spatial>
-			<dct:Location>
-				<locn:geometry rdf:datatype="http://www.opengis.net/ont/geosparql#wktLiteral">POINT(12.5153,41.8279)</locn:geometry>
-			</dct:Location>
-		</dct:spatial>
-		<dct:type>public research institute</dct:type>
-		<eposap:legalContact>http://orcid.org/0000-0002-8651-6387</eposap:legalContact>
-		<eposap:financialContact>http://orcid.org/0000-0002-8651-6387</eposap:financialContact>
-		<eposap:associatedProjects>cordis:676564</eposap:associatedProjects>
-		<eposap:associatedProjects>cordis:226967</eposap:associatedProjects>
-		<eposap:associatedProjects>cordis:26130</eposap:associatedProjects>
-	</eposap:Organisation>
-	
-	<eposap:Project>
-		<dct:identifier>cordis:676564</dct:identifier>
-		<dct:title xml:lang="en">EPOS Implementation Phase (EPOS IP)</dct:title>
-		<dct:description xml:lang="en">The nations of Europe are distributed around some of the most complex and dynamic geological systems on the planet and understanding these is essential to the security of livelihoods and economic power of Europeans. Many of the solutions to the grand challenges in the geosciences have been led by European scientists – the understanding of stratigraphy (the timing and distribution of layers of sediment on Earth) and the discovery of the concept of plate tectonics being among the most significant. Our ability to monitor the Earth is rapidly evolving through development of new sensor technology, both on- and below-ground and from outer space; we are able to deliver this information with increasing rapidity, integrate it, provide solutions to geological understanding and furnish essential information for decision makers. Earth science monitoring systems are distributed across Europe and the globe and measure the physico-chemical characteristics of the planet under different geological regimes. EPOS will bring together 24 European nations and combine national Earth science facilities, the associated data and models together with the scientific expertise into one integrated delivery system for the solid Earth. This infrastructure will allow the Earth sciences to achieve a step change in our understanding of the planet; it will enable us to prepare for geo-hazards and to responsibly manage the subsurface for infrastructure development, waste storage and the use of Earth’s resources. With a European Research Infrastructure Consortium (ERIC) to be located in Rome (Italy), EPOS will provide an opportunity for Europe to maintain world-leading European Earth sciences and will represent a model for pan-European federated infrastructure.</dct:description>
-	</eposap:Project>
-	
-	<eposap:Project>
-		<dct:identifier>cordis:226967</dct:identifier>
-		<dct:title xml:lang="en">Seismic Hazard Harmonization in Europe (SHARE)</dct:title>
-		<dct:description xml:lang="en">SHARE will deliver measurable progress in all steps leading to a harmonized assessment of seismic hazard – in the definition of engineering requirements, in the collection and analysis of input data, in procedures for hazard assessment, and in engineering applications. SHARE will create a unified framework and computational infrastructure for seismic hazard assessment and produce an integrated European probabilistic seismic hazard assessment (PSHA) model and specific scenario based modeling tools. The SHARE results will deliver long-lasting structural impact in areas of societal and economic relevance, they will serve as a reference for the Eurocode 8 application, and will provide homogeneous input for the correct seismic safety assessment for critical industry, such as the energy infrastructures and the re-insurance sector. SHARE will cover the whole European territory, the Maghreb countries in the Southern Mediterranean and Turkey in the Eastern Mediterranean.</dct:description>
-	</eposap:Project>
-	
-	<eposap:Project>
-		<dct:identifier>cordis:26130</dct:identifier>
-		<dct:title xml:lang="en">Network of Research Infrastructures for European Seismology (NERIES)</dct:title>
-		<dct:description xml:lang="en">Monitoring and understanding the earthquake processes and mitigating their effects are global priorities, requiring a concerted, dedicated, and international approach. NERIES responds to the needs of the seismological research and surveillance communities as well as to concerns from society. Earthquakes are recorded in the larger European-Mediterranean region by over 100 seismic monitoring systems and observatories in 46 countries. NERIES will network these seismological infrastructures into a sustainable integrated pan-European cyber-infrastructure serving current and future needs of the scientific community and of society. NERIES will combine Networking, Transnational Access and Joint Research Activities to promote improved access to distributed databases, common protocols, standardized procedures and strategies for long-term archiving and distribution of seismological data; develop a new generation of hazard and risk assessment tools designed to improve monitoring and understanding of the earthquake process; Invest in capacity building and technology transfer to ensure the access to modern technologies for infrastructures and the larger scientific community in the Euro-Med region; implement key joint research projects aimed at improving the service provided by existing infrastructures and the use of seismological data for scientific research; boost the capability of the research community to investigate earthquake processes and Earth structure and dynamics, use e-Science technology to facilitate outreach to the public at large and educational institutions in particular; provide access to specialized, unique European seismological infrastructures; strengthen the role of European seismology in global seismic monitoring and hazard mitigation. NERIES will lead the seismological infrastructures in building a key land-based segment of the GMES strategy and of the GEO 10-years implementation plan.</dct:description>
-	</eposap:Project>
-	
-	<eposap:WebService>
-		<dct:title>Archive of Historical Earthquake Data (AHEAD) event data (FDSN event web service)</dct:title>
-		<dct:description xml:lang="en">FDSN-event web service providing event parameters for historical earthquakes from AHEAD, the European Archive of Historical Earthquake Data</dct:description>
-		<dct:issued>2017-07-30T12:00:00</dct:issued>
-		<dct:modified>2017-08-31T12:00:00</dct:modified>
-		<dct:license xml:lang="en">https://www.emidius.eu/AHEAD/introduction.php#copyright</dct:license><!-- temporary solution, valid until a proper CC license will be decided -->
-		<foaf:page>
-			<foaf:primaryTopic>https://www.emidius.eu/fdsnws/event/1/query?</foaf:primaryTopic>
-		</foaf:page>
-		<dct:format>
-			<dct:MediaTypeOrExtent>xml</dct:MediaTypeOrExtent>
-		</dct:format>
-		<dct:rights>
-			<dct:RightsStatement>PUBLIC</dct:RightsStatement>
-		</dct:rights>
-		<dct:conformsTo>EPSG:4326</dct:conformsTo>
-		<dct:identifier>eu.ahead.services.fdsnws.event.1.quakeml</dct:identifier>
-		<dct:created>2017-06-17T12:00:00</dct:created>
-		<eposap:domain>Seismology</eposap:domain>
-		<eposap:subDomain>Historical earthquakes</eposap:subDomain>
-		<dcat:keyword xml:lang="en">seismology, seismicity, earthquakes, seismic hazard, earth structure, earthquake intensity, macroseismic, macroseismic information, bibliography, earthquakes, parameters, historical, macroseismic, intensity</dcat:keyword>
-		<eposap:operation>execute</eposap:operation>
-		<dct:hasVersion>1.0</dct:hasVersion>
-		<eposap:parameter>
-			<http:paramName>starttime</http:paramName>
-			<rdf:label>timespan start time</rdf:label>
-			<dct:type>datetime</dct:type>
-			<schema:minValue>1000-01-01T00:00:00</schema:minValue>
-			<schema:maxValue>1899-12-31T23:59:59</schema:maxValue>
-		</eposap:parameter>
-		<eposap:parameter>
-			<http:paramName>endtime</http:paramName>
-			<rdf:label>timespan end time</rdf:label>
-			<dct:type>datetime</dct:type>
-			<schema:minValue>1000-01-01T00:00:00</schema:minValue>
-			<schema:maxValue>1899-12-31T23:59:59</schema:maxValue>
-		</eposap:parameter>
-		<eposap:parameter>
-			<http:paramName>eventid</http:paramName>
-			<rdf:label>event ID</rdf:label>
-			<dct:type>string</dct:type>
-		</eposap:parameter>
-		<eposap:parameter>
-			<http:paramName>updatedafter</http:paramName>
-			<rdf:label>update after</rdf:label>
-			<dct:type>datetime</dct:type>
-			<schema:minValue>2010-01-01T00:00:00</schema:minValue>
-		</eposap:parameter>
-		<eposap:parameter>
-			<http:paramName>minlatitude</http:paramName>
-			<rdf:label>min latitude</rdf:label>
-			<dct:type>float</dct:type>
-			<schema:minValue>33.0000</schema:minValue>
-			<schema:maxValue>74.0000</schema:maxValue>
-		</eposap:parameter>
-		<eposap:parameter>
-			<http:paramName>maxlatitude</http:paramName>
-			<rdf:label>max latitude</rdf:label>
-			<dct:type>float</dct:type>
-			<schema:minValue>33.0000</schema:minValue>
-			<schema:maxValue>74.0000</schema:maxValue>
-		</eposap:parameter>
-		<eposap:parameter>
-			<http:paramName>minlongitude</http:paramName>
-			<rdf:label>min longitude</rdf:label>
-			<dct:type>float</dct:type>
-			<schema:minValue>-34.0000</schema:minValue>
-			<schema:maxValue>34.0000</schema:maxValue>
-		</eposap:parameter>
-		<eposap:parameter>
-			<http:paramName>maxlongitude</http:paramName>
-			<rdf:label>max longitude</rdf:label>
-			<dct:type>float</dct:type>
-			<schema:minValue>-34.0000</schema:minValue>
-			<schema:maxValue>34.0000</schema:maxValue>
-		</eposap:parameter>
-		<eposap:parameter>
-			<http:paramName>latitude</http:paramName>
-			<rdf:label>center latitide</rdf:label>
-			<dct:type>float</dct:type>
-			<schema:minValue>33.0000</schema:minValue>
-			<schema:maxValue>74.0000</schema:maxValue>
-		</eposap:parameter>
-		<eposap:parameter>
-			<http:paramName>longitude</http:paramName>
-			<rdf:label>center longitude</rdf:label>
-			<dct:type>float</dct:type>
-			<schema:minValue>-34.0000</schema:minValue>
-			<schema:maxValue>34.0000</schema:maxValue>
-		</eposap:parameter>
-		<eposap:parameter>
-			<http:paramName>minradius</http:paramName>
-			<rdf:label>min search radius (degrees)</rdf:label>
-			<dct:type>float</dct:type>
-			<schema:minValue>0.00</schema:minValue>
-			<schema:maxValue>5.00</schema:maxValue>
-		</eposap:parameter>
-		<eposap:parameter>
-			<http:paramName>maxradius</http:paramName>
-			<rdf:label>max search radius (degrees)</rdf:label>
-			<dct:type>float</dct:type>
-			<schema:minValue>0.00</schema:minValue>
-			<schema:maxValue>5.00</schema:maxValue>
-		</eposap:parameter>
-		<eposap:parameter>
-			<http:paramName>minradiuskm</http:paramName>
-			<rdf:label>min search radius (in km)</rdf:label>
-			<dct:type>float</dct:type>
-			<schema:minValue>0.00</schema:minValue>
-			<schema:maxValue>500.00</schema:maxValue>
-		</eposap:parameter>
-		<eposap:parameter>
-			<http:paramName>maxradiuskm</http:paramName>
-			<rdf:label>max search radius (in km)</rdf:label>
-			<dct:type>float</dct:type>
-			<schema:minValue>0.00</schema:minValue>
-			<schema:maxValue>500.00</schema:maxValue>
-		</eposap:parameter>
-		<eposap:parameter>
-			<http:paramName>minmagnitude</http:paramName>
-			<rdf:label>min magnitude (Mw)</rdf:label>
-			<dct:type>float</dct:type>
-			<schema:minValue>0.0</schema:minValue>
-			<schema:maxValue>10.0</schema:maxValue>
-		</eposap:parameter>
-		<eposap:parameter>
-			<http:paramName>maxmagnitude</http:paramName>
-			<rdf:label>max magnitude (Mw)</rdf:label>
-			<dct:type>float</dct:type>
-			<schema:minValue>0.0</schema:minValue>
-			<schema:maxValue>10.0</schema:maxValue>
-		</eposap:parameter>
-		<eposap:parameter>
-			<http:paramName>contributor</http:paramName>
-			<rdf:label>data contributor code</rdf:label>
-			<dct:type>string</dct:type>
-		</eposap:parameter>
-		<eposap:parameter>
-			<http:paramName>contributorid</http:paramName>
-			<rdf:label>contributor event ID</rdf:label>
-			<dct:type>string</dct:type>
-		</eposap:parameter>
-		<eposap:parameter>
-			<http:paramName>format</http:paramName>
-			<rdf:label>output format</rdf:label>
-			<dct:type>string</dct:type>
-			<http:paramValue>xml</http:paramValue>
-			<http:paramValue>text</http:paramValue>
-			<http:paramValue>json</http:paramValue>
-		</eposap:parameter>
-		<eposap:parameter>
-			<http:paramName>orderby</http:paramName>
-			<rdf:label>output ordering</rdf:label>
-			<dct:type>string</dct:type>
-			<http:paramValue>time</http:paramValue>
-			<http:paramValue>time-asc</http:paramValue>
-			<http:paramValue>magnitude</http:paramValue>
-			<http:paramValue>magnitude-asc</http:paramValue>
-		</eposap:parameter>
-		<eposap:parameter>
-			<http:paramName>includeallorigins</http:paramName>
-			<rdf:label>include all origins</rdf:label>
-			<dct:type>boolean</dct:type>
-		</eposap:parameter>
-		<eposap:parameter>
-			<http:paramName>includeallmagnitudes</http:paramName>
-			<rdf:label>include all magnitudes</rdf:label>
-			<dct:type>boolean</dct:type>
-		</eposap:parameter>
-		<eposap:parameter>
-			<http:paramName>limit</http:paramName>
-			<rdf:label>limit the no. of output entries</rdf:label>
-			<dct:type>integer</dct:type>
-			<schema:minValue>1</schema:minValue>
-			<schema:maxValue>5000</schema:maxValue>
-		</eposap:parameter>
-		<eposap:parameter>
-			<http:paramName>nodata</http:paramName>
-			<rdf:label>status code for "no data" output</rdf:label>
-			<dct:type>string</dct:type>
-			<http:paramValue>204</http:paramValue>
-			<http:paramValue>404</http:paramValue>
-		</eposap:parameter>
-		<schema:documentation>doi:10.6092/INGV.IT-AHEAD</schema:documentation>
-		<schema:documentation>doi:10.1785/0220130113</schema:documentation>
-		<schema:documentation>doi:10.6092/INGV.IT-SHARE-SHEEC.1000-1899</schema:documentation>
-		<schema:documentation>doi:10.1007/s10950-012-9335-2</schema:documentation>
-		<schema:documentation>https://www.emidius.eu/AHEAD/services/event_fdsn.php</schema:documentation>
-		<dcat:contactPoint>http://orcid.org/0000-0003-2185-3267</dcat:contactPoint>
-		<eposap:publisher>PIC:999472675</eposap:publisher>
-		<dct:spatial>
-			<dct:Location>
-				<locn:geometry>POLYGON(-33.5 73.5, 34.0 73.5, 34.0 33.5, -33.5 33.5, -33.5 73.5)</locn:geometry>
-			</dct:Location>
-		</dct:spatial>
-		<adms:representationTechnique>point</adms:representationTechnique>
-		<dct:temporal>
-			<dct:PeriodOfTime>
-				<schema:startDate>1000-01-01T00:00:00</schema:startDate>
-				<schema:endDate>1899-12-31T23:59:59</schema:endDate>
-			</dct:PeriodOfTime>
-		</dct:temporal>
-<<<<<<< HEAD
-    	<eposap:DDSS-ID>WP8-DDSS-024</eposap:DDSS-ID>
-    	<eposap:actions>download, visualise</eposap:actions>
-=======
-    <eposap:DDSS-ID>WP8-DDSS-024</eposap:DDSS-ID>
-    <eposap:actions>download, visualise</eposap:actions>
->>>>>>> b97fe18e
-	</eposap:WebService>
-	
-	<eposap:WebService>
-		<dct:title>Archive of Historical Earthquake Data (AHEAD) event data (OGC Web Feature Service)</dct:title>
-		<dct:description xml:lang="en">The OGC WFS web service providing a point layer with event parameters for historical earthquakes from AHEAD, the European Archive of Historical Earthquake Data</dct:description>
-		<dct:issued>2017-09-14T23:00:00</dct:issued>
-		<dct:modified>2017-09-14T23:00:00</dct:modified>
-		<dct:license xml:lang="en">https://www.emidius.eu/AHEAD/introduction.php#copyright</dct:license><!-- temporary solution, valid until a proper CC license will be decided -->
-		<foaf:page>
-			<foaf:primaryTopic>https://www.emidius.eu/services/europe/wfs?</foaf:primaryTopic>
-		</foaf:page>
-		<dct:format>
-			<!--<dct:MediaTypeOrExtent>https://www.iana.org/assignments/media-types/application/gml+xml</dct:MediaTypeOrExtent>-->
-			<dct:MediaTypeOrExtent>xml</dct:MediaTypeOrExtent>
-		</dct:format>
-		<dct:rights>
-			<dct:RightsStatement>PUBLIC</dct:RightsStatement>
-		</dct:rights>
-		<dct:conformsTo>EPSG:4326</dct:conformsTo>
-		<dct:identifier>eu.ahead.services.ogc.wfs.event</dct:identifier>
-		<dct:created>2017-06-17T12:00:00</dct:created>
-		<eposap:domain>Seismology</eposap:domain>
-		<eposap:subDomain>Historical earthquakes</eposap:subDomain>
-		<dcat:keyword>seismology, seismicity, earthquakes, waveform, seismic hazard, earth structure, earthquake intensity, macroseismic, macroseismic information, waveform modeling, bibliography, earthquakes, parameters, historical, macroseismic, intensity</dcat:keyword>
-		<eposap:operation>execute</eposap:operation>
-		<dct:hasVersion>2.0.0</dct:hasVersion>
-		<eposap:parameter>
-			<http:paramName>service</http:paramName>
-			<rdf:label>service type</rdf:label>
-			<dct:type>string</dct:type>
-			<http:paramValue>wfs</http:paramValue>
-		</eposap:parameter>
-		<eposap:parameter>
-			<http:paramName>version</http:paramName>
-			<rdf:label>WFS version</rdf:label>
-			<dct:type>string</dct:type>
-			<http:paramValue>2.0.0</http:paramValue>
-			<http:paramValue>1.1.0</http:paramValue>
-			<http:paramValue>1.0.0</http:paramValue>
-		</eposap:parameter>
-		<eposap:parameter>
-			<http:paramName>request</http:paramName>
-			<rdf:label>Request type</rdf:label>
-			<dct:type>string</dct:type>
-			<http:paramValue>GetFeature</http:paramValue>
-		</eposap:parameter>
-		<eposap:parameter>
-			<http:paramName>typeName</http:paramName>
-			<rdf:label>SHEEC 1000-1899, the SHARE European Earthquake Catalogue 1000-1899</rdf:label>
-			<dct:type>string</dct:type>
-			<http:paramValue>sheec:SHEEC_1000_1899</http:paramValue>
-		</eposap:parameter>
-		<schema:documentation>https://www.emidius.eu/AHEAD/services/event_ogc.php</schema:documentation>
-		<dcat:contactPoint>http://orcid.org/0000-0003-2185-3267</dcat:contactPoint>
-		<eposap:publisher>PIC:999472675</eposap:publisher>
-		<dct:spatial>
-			<dct:Location>
-				<locn:geometry>POLYGON(-33.5 73.5, 34.0 73.5, 34.0 33.5, -33.5 33.5, -33.5 73.5)</locn:geometry>
-			</dct:Location>
-		</dct:spatial>
-		<adms:representationTechnique>point</adms:representationTechnique>
-		<dct:temporal>
-			<dct:PeriodOfTime>
-				<schema:startDate>1000-01-01T00:00:00</schema:startDate>
-				<schema:endDate>1899-12-31T23:59:59</schema:endDate>
-			</dct:PeriodOfTime>
-		</dct:temporal>
-<<<<<<< HEAD
-    	<eposap:DDSS-ID>WP8-DDSS-025</eposap:DDSS-ID>
-    	<eposap:actions>download</eposap:actions>
-=======
-    <eposap:DDSS-ID>WP8-DDSS-025</eposap:DDSS-ID>
-    <eposap:actions>download</eposap:actions>
->>>>>>> b97fe18e
-	</eposap:WebService>
-	
-	<eposap:WebService>
-		<dct:title>Archive of Historical Earthquake Data (AHEAD) macroseismic data</dct:title>
-		<dct:description xml:lang="en">Macroseismic web service providing intensity data for historical earthquakes from AHEAD, the European Archive of Historical Earthquake Data.</dct:description>
-		<dct:issued>2017-09-14T12:00:00</dct:issued>
-		<dct:modified>2017-09-14T12:00:00</dct:modified>
-		<dct:license xml:lang="en">https://www.emidius.eu/AHEAD/introduction.php#copyright</dct:license><!-- temporary solution, valid until a proper CC license will be decided -->
-		<foaf:page>
-			<foaf:primaryTopic>https://www.emidius.eu/services/macroseismic/query?</foaf:primaryTopic>
-		</foaf:page>
-		<dct:format>
-			<dct:MediaTypeOrExtent>xml</dct:MediaTypeOrExtent>
-		</dct:format>
-		<dct:rights>
-			<dct:RightsStatement>PUBLIC</dct:RightsStatement>
-		</dct:rights>
-		<dct:conformsTo>EPSG:4326</dct:conformsTo>
-		<dct:identifier>eu.ahead.services.macroseismic.quakeml</dct:identifier>
-		<dct:created>2017-06-17T12:00:00</dct:created>
-		<eposap:domain>Seismology</eposap:domain>
-		<eposap:subDomain>Historical earthquakes</eposap:subDomain>
-		<dcat:keyword xml:lang="en">seismology, seismicity, earthquakes, seismic hazard, earth structure, earthquake intensity, macroseismic, macroseismic information, bibliography, earthquakes, parameters, historical, macroseismic, intensity</dcat:keyword>
-		<eposap:operation>execute</eposap:operation>
-		<dct:hasVersion>0.1alpha</dct:hasVersion>
-		<eposap:parameter>
-			<http:paramName>starttime</http:paramName>
-			<rdf:label>timespan start time</rdf:label>
-			<dct:type>datetime</dct:type>
-			<schema:minValue>1000-01-01T00:00:00</schema:minValue>
-			<schema:maxValue>1899-12-31T23:59:59</schema:maxValue>
-		</eposap:parameter>
-		<eposap:parameter>
-			<http:paramName>endtime</http:paramName>
-			<rdf:label>timespan end time</rdf:label>
-			<dct:type>datetime</dct:type>
-			<schema:minValue>1000-01-01T00:00:00</schema:minValue>
-			<schema:maxValue>1899-12-31T23:59:59</schema:maxValue>
-		</eposap:parameter>
-		<eposap:parameter>
-			<http:paramName>eventid</http:paramName>
-			<rdf:label>event ID</rdf:label>
-			<dct:type>string</dct:type>
-		</eposap:parameter>
-		<eposap:parameter>
-			<http:paramName>mdpsetid</http:paramName>
-			<rdf:label>MDPset ID</rdf:label>
-			<dct:type>string</dct:type>
-		</eposap:parameter>
-		<eposap:parameter>
-			<http:paramName>updatedafter</http:paramName>
-			<rdf:label>update after</rdf:label>
-			<dct:type>datetime</dct:type>
-			<schema:minValue>2010-01-01T00:00:00</schema:minValue>
-		</eposap:parameter>
-		<eposap:parameter>
-			<http:paramName>minlatitude</http:paramName>
-			<rdf:label>min latitude</rdf:label>
-			<dct:type>float</dct:type>
-			<schema:minValue>33.0000</schema:minValue>
-			<schema:maxValue>74.0000</schema:maxValue>
-		</eposap:parameter>
-		<eposap:parameter>
-			<http:paramName>maxlatitude</http:paramName>
-			<rdf:label>max latitude</rdf:label>
-			<dct:type>float</dct:type>
-			<schema:minValue>33.0000</schema:minValue>
-			<schema:maxValue>74.0000</schema:maxValue>
-		</eposap:parameter>
-		<eposap:parameter>
-			<http:paramName>minlongitude</http:paramName>
-			<rdf:label>min longitude</rdf:label>
-			<dct:type>float</dct:type>
-			<schema:minValue>-34.0000</schema:minValue>
-			<schema:maxValue>34.0000</schema:maxValue>
-		</eposap:parameter>
-		<eposap:parameter>
-			<http:paramName>maxlongitude</http:paramName>
-			<rdf:label>max longitude</rdf:label>
-			<dct:type>float</dct:type>
-			<schema:minValue>-34.0000</schema:minValue>
-			<schema:maxValue>34.0000</schema:maxValue>
-		</eposap:parameter>
-		<eposap:parameter>
-			<http:paramName>latitude</http:paramName>
-			<rdf:label>center latitide</rdf:label>
-			<dct:type>float</dct:type>
-			<schema:minValue>33.0000</schema:minValue>
-			<schema:maxValue>74.0000</schema:maxValue>
-		</eposap:parameter>
-		<eposap:parameter>
-			<http:paramName>longitude</http:paramName>
-			<rdf:label>center longitude</rdf:label>
-			<dct:type>float</dct:type>
-			<schema:minValue>-34.0000</schema:minValue>
-			<schema:maxValue>34.0000</schema:maxValue>
-		</eposap:parameter>
-		<eposap:parameter>
-			<http:paramName>minradius</http:paramName>
-			<rdf:label>min search radius (degrees)</rdf:label>
-			<dct:type>float</dct:type>
-			<schema:minValue>0.00</schema:minValue>
-			<schema:maxValue>5.00</schema:maxValue>
-		</eposap:parameter>
-		<eposap:parameter>
-			<http:paramName>maxradius</http:paramName>
-			<rdf:label>max search radius (degrees)</rdf:label>
-			<dct:type>float</dct:type>
-			<schema:minValue>0.00</schema:minValue>
-			<schema:maxValue>5.00</schema:maxValue>
-		</eposap:parameter>
-		<eposap:parameter>
-			<http:paramName>minradiuskm</http:paramName>
-			<rdf:label>min search radius (in km)</rdf:label>
-			<dct:type>float</dct:type>
-			<schema:minValue>0.00</schema:minValue>
-			<schema:maxValue>500.00</schema:maxValue>
-		</eposap:parameter>
-		<eposap:parameter>
-			<http:paramName>maxradiuskm</http:paramName>
-			<rdf:label>max search radius (in km)</rdf:label>
-			<dct:type>float</dct:type>
-			<schema:minValue>0.00</schema:minValue>
-			<schema:maxValue>500.00</schema:maxValue>
-		</eposap:parameter>
-		<eposap:parameter>
-			<http:paramName>minmagnitude</http:paramName>
-			<rdf:label>min magnitude (Mw)</rdf:label>
-			<dct:type>float</dct:type>
-			<schema:minValue>0.0</schema:minValue>
-			<schema:maxValue>10.0</schema:maxValue>
-		</eposap:parameter>
-		<eposap:parameter>
-			<http:paramName>maxmagnitude</http:paramName>
-			<rdf:label>max magnitude (Mw)</rdf:label>
-			<dct:type>float</dct:type>
-			<schema:minValue>0.0</schema:minValue>
-			<schema:maxValue>10.0</schema:maxValue>
-		</eposap:parameter>
-		<eposap:parameter>
-			<http:paramName>contributor</http:paramName>
-			<rdf:label>data contributor code</rdf:label>
-			<dct:type>string</dct:type>
-		</eposap:parameter>
-		<eposap:parameter>
-			<http:paramName>contributorid</http:paramName>
-			<rdf:label>contributor event ID</rdf:label>
-			<dct:type>string</dct:type>
-		</eposap:parameter>
-		<eposap:parameter>
-			<http:paramName>format</http:paramName>
-			<rdf:label>output format</rdf:label>
-			<dct:type>string</dct:type>
-			<http:paramValue>xml</http:paramValue>
-			<http:paramValue>json</http:paramValue>
-			<http:paramValue>text</http:paramValue>
-			<http:paramValue>textmacro</http:paramValue>
-		</eposap:parameter>
-		<eposap:parameter>
-			<http:paramName>orderby</http:paramName>
-			<rdf:label>output ordering</rdf:label>
-			<dct:type>string</dct:type>
-			<http:paramValue>time</http:paramValue>
-			<http:paramValue>time-asc</http:paramValue>
-			<http:paramValue>magnitude</http:paramValue>
-			<http:paramValue>magnitude-asc</http:paramValue>
-		</eposap:parameter>
-		<eposap:parameter>
-			<http:paramName>includeallorigins</http:paramName>
-			<rdf:label>include all origins</rdf:label>
-			<dct:type>boolean</dct:type>
-		</eposap:parameter>
-		<eposap:parameter>
-			<http:paramName>includeallmagnitudes</http:paramName>
-			<rdf:label>include all magnitudes</rdf:label>
-			<dct:type>boolean</dct:type>
-		</eposap:parameter>
-		<eposap:parameter>
-			<http:paramName>includeallmdpsets</http:paramName>
-			<rdf:label>include all MDP sets</rdf:label>
-			<dct:type>boolean</dct:type>
-		</eposap:parameter>
-		<eposap:parameter>
-			<http:paramName>includemdps</http:paramName>
-			<rdf:label>include MDPs</rdf:label>
-			<dct:type>boolean</dct:type>
-		</eposap:parameter>
-		<eposap:parameter>
-			<http:paramName>limit</http:paramName>
-			<rdf:label>limit the no. of output entries</rdf:label>
-			<dct:type>integer</dct:type>
-			<schema:minValue>1</schema:minValue>
-			<schema:maxValue>5000</schema:maxValue>
-		</eposap:parameter>
-		<eposap:parameter>
-			<http:paramName>nodata</http:paramName>
-			<rdf:label>status code for "no data" output</rdf:label>
-			<dct:type>string</dct:type>
-			<http:paramValue>204</http:paramValue>
-			<http:paramValue>404</http:paramValue>
-		</eposap:parameter>
-		<eposap:parameter>
-			<http:paramName>macroseismicpackage</http:paramName>
-			<rdf:label>enable the QuakeML 2.0 macroseismic package</rdf:label>
-			<dct:type>boolean</dct:type>
-		</eposap:parameter>
-		<schema:documentation>doi:10.6092/INGV.IT-AHEAD</schema:documentation>
-		<schema:documentation>doi:10.1785/0220130113</schema:documentation>
-		<schema:documentation>doi:10.6092/INGV.IT-SHARE-SHEEC.1000-1899</schema:documentation>
-		<schema:documentation>doi:10.1007/s10950-012-9335-2</schema:documentation>
-		<schema:documentation>https://www.emidius.eu/AHEAD/services/macroseismic.php</schema:documentation>
-		<dcat:contactPoint>http://orcid.org/0000-0003-2185-3267</dcat:contactPoint>
-		<eposap:publisher>PIC:999472675</eposap:publisher>
-		<dct:spatial>
-			<dct:Location>
-				<locn:geometry>POLYGON(-33.5 73.5, 34.0 73.5, 34.0 33.5, -33.5 33.5, -33.5 73.5)</locn:geometry>
-			</dct:Location>
-		</dct:spatial>
-		<adms:representationTechnique>point</adms:representationTechnique>
-		<dct:temporal>
-			<dct:PeriodOfTime>
-				<schema:startDate>1000-01-01T00:00:00</schema:startDate>
-				<schema:endDate>1899-12-31T23:59:59</schema:endDate>
-			</dct:PeriodOfTime>
-		</dct:temporal>
-<<<<<<< HEAD
-    	<eposap:DDSS-ID>WP8-DDSS-026</eposap:DDSS-ID>
-    	<eposap:actions>download, visualise</eposap:actions>
-=======
-    <eposap:DDSS-ID>WP8-DDSS-026</eposap:DDSS-ID>
-    <eposap:actions>download, visualise</eposap:actions>
->>>>>>> b97fe18e
-	</eposap:WebService>
-	
-	<eposap:WebService>
-		<dct:title>Archive of Historical Earthquake Data (AHEAD) bibliographic data</dct:title>
-		<dct:description xml:lang="en">Bibliography web service providing bibliographical explanation of codes used in AHEAD, the European Archive of Historical Earthquake Data</dct:description>
-		<dct:issued>2017-07-30T12:00:00</dct:issued>
-		<dct:modified>2017-08-31T12:00:00</dct:modified>
-		<dct:license xml:lang="en">https://www.emidius.eu/AHEAD/introduction.php#copyright</dct:license><!-- temporary solution, valid until a proper CC license will be decided -->
-		<foaf:page>
-			<foaf:primaryTopic>https://www.emidius.eu/services/bibliography/query?</foaf:primaryTopic>
-		</foaf:page>
-		<dct:format>
-			<dct:MediaTypeOrExtent>xml</dct:MediaTypeOrExtent>
-		</dct:format>
-		<dct:rights>
-			<dct:RightsStatement>PUBLIC</dct:RightsStatement>
-		</dct:rights>
-		<dct:conformsTo>EPSG:4326</dct:conformsTo>
-		<dct:identifier>eu.ahead.services.bibliography.xml_dc</dct:identifier>
-		<dct:created>2017-06-17T12:00:00</dct:created>
-		<eposap:domain>Seismology</eposap:domain>
-		<eposap:subDomain>Historical earthquakes</eposap:subDomain>
-		<dcat:keyword xml:lang="en">seismology, seismicity, earthquakes, seismic hazard, earth structure, earthquake intensity, macroseismic, macroseismic information, bibliography, earthquakes, parameters, historical, macroseismic, intensity</dcat:keyword>
-		<eposap:operation>execute</eposap:operation>
-		<dct:hasVersion>1.0</dct:hasVersion>
-		<eposap:parameter>
-			<http:paramName>biblioid</http:paramName>
-			<rdf:label>code of the publication as used in AHEAD</rdf:label>
-			<dct:type>string</dct:type>
-		</eposap:parameter>
-		<eposap:parameter>
-			<http:paramName>author</http:paramName>
-			<rdf:label>surname of one of the author of the publication</rdf:label>
-			<dct:type>string</dct:type>
-		</eposap:parameter>
-		<eposap:parameter>
-			<http:paramName>yearstart</http:paramName>
-			<rdf:label>year of publication timespan start</rdf:label>
-			<dct:type>integer</dct:type>
-			<schema:minValue>1900</schema:minValue>
-			<schema:maxValue>2017</schema:maxValue>
-		</eposap:parameter>
-		<eposap:parameter>
-			<http:paramName>yearend</http:paramName>
-			<rdf:label>year of publication timespan end</rdf:label>
-			<dct:type>integer</dct:type>
-			<schema:minValue>1900</schema:minValue>
-			<schema:maxValue>2017</schema:maxValue>
-		</eposap:parameter>
-		<eposap:parameter>
-			<http:paramName>minlatitude</http:paramName>
-			<rdf:label>min latitude</rdf:label>
-			<dct:type>float</dct:type>
-			<schema:minValue>33.0000</schema:minValue>
-			<schema:maxValue>74.0000</schema:maxValue>
-		</eposap:parameter>
-		<eposap:parameter>
-			<http:paramName>maxlatitude</http:paramName>
-			<rdf:label>max latitude</rdf:label>
-			<dct:type>float</dct:type>
-			<schema:minValue>33.0000</schema:minValue>
-			<schema:maxValue>74.0000</schema:maxValue>
-		</eposap:parameter>
-		<eposap:parameter>
-			<http:paramName>minlongitude</http:paramName>
-			<rdf:label>min longitude</rdf:label>
-			<dct:type>float</dct:type>
-			<schema:minValue>-34.0000</schema:minValue>
-			<schema:maxValue>34.0000</schema:maxValue>
-		</eposap:parameter>
-		<eposap:parameter>
-			<http:paramName>maxlongitude</http:paramName>
-			<rdf:label>max longitude</rdf:label>
-			<dct:type>float</dct:type>
-			<schema:minValue>-34.0000</schema:minValue>
-			<schema:maxValue>34.0000</schema:maxValue>
-		</eposap:parameter>
-		<eposap:parameter>
-			<http:paramName>latitude</http:paramName>
-			<rdf:label>center latitide</rdf:label>
-			<dct:type>float</dct:type>
-			<schema:minValue>33.0000</schema:minValue>
-			<schema:maxValue>74.0000</schema:maxValue>
-		</eposap:parameter>
-		<eposap:parameter>
-			<http:paramName>longitude</http:paramName>
-			<rdf:label>center longitude</rdf:label>
-			<dct:type>float</dct:type>
-			<schema:minValue>-34.0000</schema:minValue>
-			<schema:maxValue>34.0000</schema:maxValue>
-		</eposap:parameter>
-		<eposap:parameter>
-			<http:paramName>minradius</http:paramName>
-			<rdf:label>min search radius (degrees)</rdf:label>
-			<dct:type>float</dct:type>
-			<schema:minValue>0.00</schema:minValue>
-			<schema:maxValue>5.00</schema:maxValue>
-		</eposap:parameter>
-		<eposap:parameter>
-			<http:paramName>maxradius</http:paramName>
-			<rdf:label>max search radius (degrees)</rdf:label>
-			<dct:type>float</dct:type>
-			<schema:minValue>0.00</schema:minValue>
-			<schema:maxValue>5.00</schema:maxValue>
-		</eposap:parameter>
-		<eposap:parameter>
-			<http:paramName>minradiuskm</http:paramName>
-			<rdf:label>min search radius (in km)</rdf:label>
-			<dct:type>float</dct:type>
-			<schema:minValue>0.00</schema:minValue>
-			<schema:maxValue>500.00</schema:maxValue>
-		</eposap:parameter>
-		<eposap:parameter>
-			<http:paramName>maxradiuskm</http:paramName>
-			<rdf:label>max search radius (in km)</rdf:label>
-			<dct:type>float</dct:type>
-			<schema:minValue>0.00</schema:minValue>
-			<schema:maxValue>500.00</schema:maxValue>
-		</eposap:parameter>
-		<eposap:parameter>
-			<http:paramName>minmagnitude</http:paramName>
-			<rdf:label>min magnitude (Mw)</rdf:label>
-			<dct:type>float</dct:type>
-			<schema:minValue>0.0</schema:minValue>
-			<schema:maxValue>10.0</schema:maxValue>
-		</eposap:parameter>
-		<eposap:parameter>
-			<http:paramName>maxmagnitude</http:paramName>
-			<rdf:label>max magnitude (Mw)</rdf:label>
-			<dct:type>float</dct:type>
-			<schema:minValue>0.0</schema:minValue>
-			<schema:maxValue>10.0</schema:maxValue>
-		</eposap:parameter>
-		<eposap:parameter>
-			<http:paramName>format</http:paramName>
-			<rdf:label>output format</rdf:label>
-			<dct:type>string</dct:type>
-			<http:paramValue>rdf</http:paramValue>
-			<http:paramValue>bib</http:paramValue>
-			<http:paramValue>xml</http:paramValue>
-		</eposap:parameter>
-		<eposap:parameter>
-			<http:paramName>orderby</http:paramName>
-			<rdf:label>output ordering</rdf:label>
-			<dct:type>string</dct:type>
-			<http:paramValue>author</http:paramValue>
-			<http:paramValue>year</http:paramValue>
-			<http:paramValue>title</http:paramValue>
-		</eposap:parameter>
-		<eposap:parameter>
-			<http:paramName>nodata</http:paramName>
-			<rdf:label>status code for "no data" output</rdf:label>
-			<dct:type>string</dct:type>
-			<http:paramValue>204</http:paramValue>
-			<http:paramValue>404</http:paramValue>
-		</eposap:parameter>
-		<schema:documentation>https://www.emidius.eu/AHEAD/services/bibliography.php</schema:documentation>
-		<dcat:contactPoint>http://orcid.org/0000-0003-2185-3267</dcat:contactPoint>
-		<eposap:publisher>PIC:999472675</eposap:publisher>
-		<dct:spatial>
-			<dct:Location>
-				<locn:geometry>POLYGON(-33.5 73.5, 34.0 73.5, 34.0 33.5, -33.5 33.5, -33.5 73.5)</locn:geometry>
-			</dct:Location>
-		</dct:spatial>
-		<adms:representationTechnique>point</adms:representationTechnique>
-<<<<<<< HEAD
-    	<eposap:DDSS-ID>WP8-DDSS-026</eposap:DDSS-ID>
-    	<eposap:actions>download</eposap:actions>
-=======
-    <eposap:DDSS-ID>WP8-DDSS-026</eposap:DDSS-ID>
-    <eposap:actions>download</eposap:actions>
->>>>>>> b97fe18e
-	</eposap:WebService>
-	<!--
-	<eposap:Publication>
-		<dct:identifier>doi:10.1785/0220130113</dct:identifier>
-		<dct:title xml:lang="en">AHEAD Portal: A Gateway to European Historical Earthquake Data</dct:title>
-		<eposap:authors>http://orcid.org/0000-0003-2185-3267</eposap:authors>
-		<eposap:authors>http://orcid.org/0000-0001-6147-9981</eposap:authors>
-		<eposap:authors>http://orcid.org/0000-0003-4149-9760</eposap:authors>
-		<eposap:authors>http://orcid.org/0000-0002-5870-1542</eposap:authors>
-		<eposap:publisher>Seismological Society of America</eposap:publisher>
-		<dct:abstract><![CDATA[The description of the seismicity of the European region is today fragmented into an increasing number of earthquake archives, databases, and catalogs related to individual countries or even to part of them. Therefore, the compilation of a comprehensive, European earthquake history requires dealing with a puzzle of partially overlapping, only partially public catalogs, the background of which is compiled according to varied schemes. One of the consequences is that earthquakes in the frontier areas are often interpreted in a conflicting way by the catalogs of the bordering countries. In the framework of the European Commission (EC), 2006–2010 Network of Research Infrastructures for European Seismology (NERIES) Project, the task of Networking Activity 4 (NA4) was defined precisely to conceive and develop solutions to bridge over these differences. NA4 promoted the cooperation among existing national online archives, and contributed establishing new regional online archives compiled according to common standards. As a result, a first release of the distributed European archive of historical earthquake data, for the time‐window 1000–1899 and for the large earthquakes, was published in 2010. Special attention was devoted to retrieve the earthquake background information, that is, the results of historical earthquake investigation—referenced to as studies in the following—in terms of a paper, a report, a book chapter, a map, etc. As the most useful studies are those supplying a set of macroseismic data points (MDPs)—that is a list of localities (name and coordinates) with a macroseismic intensity assessment and the related macroseismic scale—a dedicated effort was addressed to make such data available. The Archive of Historical Earthquake Data (AHEAD) distributed archive was improved and updated in the frame of the 2010–2012 EC Project Seismic Hazard Harmonization in Europe (SHARE), Task 3.1 European earthquake database, with the contribution of a number of European institutions. For the time window 1000–1899, it was AHEAD (AHEAD Working Group) that supported the compilation of the SHARE European Earthquake Catalog (SHEEC; Stucchi et al., 2013). This paper describes the AHEAD portal (http://www.emidius.eu/AHEAD/; last accessed March 2014), and how it was conceived to network the local components of the distributed archive. Although local historical macroseismic databases usually supply one set of information for each earthquake, at a European scale an earthquake still might be described by several studies, available from different archives. The AHEAD portal inventories and gives access to multiple sets of information concerning each earthquake, and allows users to get comprehensive information about individual earthquakes, providing the answers to the following questions: 1) which sets of earthquake parameters (time, location, magnitude, magnitude type, maximum intensity, etc.) are available for each earthquake? 2) what is the background information, or supporting material, upon which each set of earthquake parameter determination is based?]]></dct:abstract>
-		<dct:issued>2014-05-03T12:00:00</dct:issued>
-		<schema:issn>1938-2057</schema:issn>
-		<schema:issueNumber>3</schema:issueNumber>
-		<schema:volumeNumber>85</schema:volumeNumber>
-		<schema:numberOfPages>8</schema:numberOfPages>
-		<schema:keywords xml:lang="en">macroseismic, intensity, historical, earthquakes</schema:keywords>
-		<dct:accessRights>
-			<dct:RightsStatement>Open Access</dct:RightsStatement>
-		</dct:accessRights>
-		<dct:format>
-			<dct:MediaTypeOrExtent>PDF</dct:MediaTypeOrExtent>
-		</dct:format>
-	</eposap:Publication>
-
-	<eposap:Publication>
-		<dct:identifier>doi:10.1007/s10950-012-9335-2</dct:identifier>
-		<dct:title xml:lang="en">The SHARE European Earthquake Catalogue (SHEEC) 1000–1899</dct:title>
-		<eposap:authors>http://orcid.org/0000-0002-5870-1542</eposap:authors>
-		<eposap:authors>http://orcid.org/0000-0001-6147-9981</eposap:authors>
-		<eposap:authors>http://orcid.org/0000-0003-4076-3371</eposap:authors>
-		<eposap:authors>Alexandre, Pierre</eposap:authors>
-		<eposap:authors>Camelbeeck, Thierry</eposap:authors>
-		<eposap:authors>Demircioglu, Mine</eposap:authors>
-		<eposap:authors>http://orcid.org/0000-0002-5314-0563</eposap:authors>
-		<eposap:authors>Kouskouna, Vassiliki</eposap:authors>
-		<eposap:authors>Musson, Roger</eposap:authors>
-		<eposap:authors>Radulian, Mircea</eposap:authors>
-		<eposap:authors>Sesetyan, Karin</eposap:authors>
-		<eposap:authors>http://orcid.org/0000-0002-5366-552X</eposap:authors>
-		<eposap:authors>Baumont, David</eposap:authors>
-		<eposap:authors>Bungum, Hilmar</eposap:authors>
-		<eposap:authors>Fäh, Donat</eposap:authors>
-		<eposap:authors>Lenhardt, Wolfgang</eposap:authors>
-		<eposap:authors>http://orcid.org/0000-0003-4656-1623</eposap:authors>
-		<eposap:authors>Martinez Solares, José Manuel</eposap:authors>
-		<eposap:authors>http://orcid.org/0000-0002-6640-9090</eposap:authors>
-		<eposap:authors>Živčić, Mladen</eposap:authors>
-		<eposap:authors>http://orcid.org/0000-0003-4149-9760</eposap:authors>
-		<eposap:authors>http://orcid.org/0000-0002-2493-3070</eposap:authors>
-		<eposap:authors>Papaioannou, Christos</eposap:authors>
-		<eposap:authors>Tatevossian, Ruben</eposap:authors>
-		<eposap:authors>http://orcid.org/0000-0003-2185-3267</eposap:authors>
-		<eposap:authors>http://orcid.org/0000-0003-2571-8345</eposap:authors>
-		<eposap:authors>http://orcid.org/0000-0003-2713-8387</eposap:authors>
-		<eposap:authors>Giardini, Domenico</eposap:authors>
-		<eposap:publisher>Springer</eposap:publisher>
-		<dct:abstract><![CDATA[In the frame of the European Commission project “Seismic Hazard Harmonization in Europe” (SHARE), aiming at harmonizing seismic hazard at a European scale, the compilation of a homogeneous, European parametric earthquake catalogue was planned. The goal was to be achieved by considering the most updated historical dataset and assessing homogenous magnitudes, with support from several institutions. This paper describes the SHARE European Earthquake Catalogue (SHEEC), which covers the time window 1000–1899. It strongly relies on the experience of the European Commission project “Network of Research Infrastructures for European Seismology” (NERIES), a module of which was dedicated to create the European “Archive of Historical Earthquake Data” (AHEAD) and to establish methodologies to homogenously derive earthquake parameters from macroseismic data. AHEAD has supplied the final earthquake list, obtained after sorting duplications out and eliminating many fake events; in addition, it supplied the most updated historical dataset. Macroseismic data points (MDPs) provided by AHEAD have been processed with updated, repeatable procedures, regionally calibrated against a set of recent, instrumental earthquakes, to obtain earthquake parameters. From the same data, a set of epicentral intensity-to-magnitude relations has been derived, with the aim of providing another set of homogeneous Mw estimates. Then, a strategy focussed on maximizing the homogeneity of the final epicentral location and Mw, has been adopted. Special care has been devoted also to supply location and Mw uncertainty. The paper focuses on the procedure adopted for the compilation of SHEEC and briefly comments on the achieved results.]]></dct:abstract>
-		<dct:issued>2013-04-15T12:00:00</dct:issued>
-		<schema:issn>1573-157X</schema:issn>
-		<schema:issueNumber>2</schema:issueNumber>
-		<schema:volumeNumber>17</schema:volumeNumber>
-		<schema:numberOfPages>22</schema:numberOfPages>
-		<schema:keywords xml:lang="en">Earthquake,catalogue,Europe,Earthquake parameters,Magnitude,Parameters uncertainty</schema:keywords>
-		<dct:accessRights>
-			<dct:RightsStatement>Open Access</dct:RightsStatement>
-		</dct:accessRights>
-		<dct:format>
-			<dct:MediaTypeOrExtent>PDF</dct:MediaTypeOrExtent>
-		</dct:format>
-<<<<<<< HEAD
-	</eposap:Publication>
-	-->
-=======
-	</eposap:Publication>-->
-
->>>>>>> b97fe18e
-</eposap:Epos>
+<?xml version="1.0" encoding="UTF-8"?>
+<!-- AHEAD services description v1.3 (v8 internal). This file was created by Mario Locati (INGV, mario.locati@ingv.it) the 31 of January 2018. -->
+<eposap:Epos
+	xmlns:adms="http://www.w3.org/ns/adms#"
+	xmlns:cnt="http://www.w3.org/2008/content#"
+	xmlns:dcat="http://www.w3.org/ns/dcat#"
+	xmlns:dct="http://purl.org/dc/terms/"
+	xmlns:eposap="http://www.epos-ip.org/terms.html"
+	xmlns:foaf="http://xmlns.com/foaf/0.1/"
+	xmlns:http="http://www.w3.org/2006/http#"
+	xmlns:locn="http://www.w3.org/ns/locn#"
+	xmlns:owl="http://www.w3.org/2002/07/owl#"
+	xmlns:rdf="http://www.w3.org/1999/02/22-rdf-syntax-ns#"
+	xmlns:schema="http://schema.org/"
+	xmlns:skos="http://www.w3.org/2004/02/skos/core#"
+	xmlns:vcard="http://www.w3.org/2006/vcard/ns#"
+	xmlns:xml="http://www.w3.org/XML/1998/namespace"
+	xmlns:xsi="http://www.w3.org/2001/XMLSchema-instance"
+	xsi:schemaLocation="http://www.epos-ip.org/terms.html https://raw.githubusercontent.com/epos-eu/EPOS-DCAT-AP/master/schemas/EPOS-DCAT-AP.xsd">
+	
+	<eposap:Person>
+		<vcard:fn>Locati, Mario</vcard:fn>
+		<vcard:hasAddress>
+			<vcard:Address>
+				<vcard:street-address>via Alfonso Corti 12</vcard:street-address>
+				<vcard:locality>Milano</vcard:locality>
+				<vcard:postal-code>20133</vcard:postal-code>
+				<vcard:country-name>ITALY</vcard:country-name>
+			</vcard:Address>
+		</vcard:hasAddress>
+		<vcard:hasEmail>mario.locati@ingv.it</vcard:hasEmail>
+		<vcard:hasTelephone>+390223699451</vcard:hasTelephone>
+		<dct:identifier>http://orcid.org/0000-0003-2185-3267</dct:identifier>
+		<eposap:affiliation>PIC:999472675</eposap:affiliation>
+		<dct:language>
+			<dct:LinguisticSystem>en</dct:LinguisticSystem>
+		</dct:language>
+		<schema:qualifications xml:lang="en">technologist</schema:qualifications>
+	</eposap:Person>
+	
+	<eposap:Person>
+		<vcard:fn>Rovida, Andrea</vcard:fn>
+		<vcard:hasAddress>
+			<vcard:Address>
+				<vcard:street-address>via Alfonso Corti 12</vcard:street-address>
+				<vcard:locality>Milano</vcard:locality>
+				<vcard:postal-code>20133</vcard:postal-code>
+				<vcard:country-name>ITALY</vcard:country-name>
+			</vcard:Address>
+		</vcard:hasAddress>
+		<vcard:hasEmail>andrea.rovida@ingv.it</vcard:hasEmail>
+		<vcard:hasTelephone>+390223699257</vcard:hasTelephone>
+		<dct:identifier>http://orcid.org/0000-0001-6147-9981</dct:identifier>
+		<eposap:affiliation>PIC:999472675</eposap:affiliation>
+		<dct:language>
+			<dct:LinguisticSystem>en</dct:LinguisticSystem>
+		</dct:language>
+		<schema:qualifications xml:lang="en">technologist</schema:qualifications>
+	</eposap:Person>
+	
+	<eposap:Person>
+		<vcard:fn>Albini, Paola</vcard:fn>
+		<vcard:hasAddress>
+			<vcard:Address>
+				<vcard:street-address>via Alfonso Corti 12</vcard:street-address>
+				<vcard:locality>Milano</vcard:locality>
+				<vcard:postal-code>20133</vcard:postal-code>
+				<vcard:country-name>ITALY</vcard:country-name>
+			</vcard:Address>
+		</vcard:hasAddress>
+		<vcard:hasEmail>paola.albini@ingv.it</vcard:hasEmail>
+		<vcard:hasTelephone>+390223699264</vcard:hasTelephone>
+		<dct:identifier>http://orcid.org/0000-0003-4149-9760</dct:identifier>
+		<eposap:affiliation>PIC:999472675</eposap:affiliation>
+		<dct:language>
+			<dct:LinguisticSystem>en</dct:LinguisticSystem>
+		</dct:language>
+		<schema:qualifications xml:lang="en">senior researcher</schema:qualifications>
+	</eposap:Person>
+	
+	<eposap:Person>
+		<vcard:fn>Doglioni, Carlo</vcard:fn>
+		<vcard:hasAddress>
+			<vcard:Address>
+				<vcard:street-address>Via di Vigna Murata 605</vcard:street-address>
+				<vcard:locality>Rome</vcard:locality>
+				<vcard:postal-code>00143</vcard:postal-code>
+				<vcard:country-name>Italy</vcard:country-name>
+			</vcard:Address>
+		</vcard:hasAddress>
+		<vcard:hasEmail>segreteria.presidenza@ingv.it</vcard:hasEmail>
+		<vcard:hasTelephone>+3906518601</vcard:hasTelephone>
+		<dct:identifier>http://orcid.org/0000-0002-8651-6387</dct:identifier>
+		<eposap:affiliation>PIC:999472675</eposap:affiliation>
+		<dct:language>
+			<dct:LinguisticSystem>eng</dct:LinguisticSystem>
+		</dct:language>
+		<schema:qualifications>Professor</schema:qualifications>
+		<vcard:hasURL>http://orcid.org/0000-0002-8651-6387</vcard:hasURL>
+	</eposap:Person>
+
+	<eposap:Organisation>
+		<vcard:fn>National Institute of Geophysics and Volcanology (INGV)</vcard:fn>
+		<vcard:organization-name xml:lang="it">Istituto Nazionale di Geofisica e Vulcanologia (INGV)</vcard:organization-name>
+		<vcard:hasAddress>
+			<vcard:Address>
+				<vcard:street-address>via di Vigna Murata 605</vcard:street-address>
+				<vcard:locality>Roma</vcard:locality>
+				<vcard:postal-code>00143</vcard:postal-code>
+				<vcard:country-name>Italy</vcard:country-name>
+			</vcard:Address>
+		</vcard:hasAddress>
+		<vcard:hasEmail>info@ingv.it</vcard:hasEmail>
+		<vcard:hasURL>http://www.ingv.it/en/</vcard:hasURL>
+		<vcard:hasTelephone>+3906518601</vcard:hasTelephone>
+		<vcard:hasLogo>https://upload.wikimedia.org/wikipedia/commons/d/d5/INGV_logo.png</vcard:hasLogo>
+		<dct:identifier>PIC:999472675</dct:identifier>
+		<eposap:scientificContact>http://orcid.org/0000-0001-6147-9981</eposap:scientificContact>
+		<dct:spatial>
+			<dct:Location>
+				<locn:geometry rdf:datatype="http://www.opengis.net/ont/geosparql#wktLiteral">POINT(12.5153,41.8279)</locn:geometry>
+			</dct:Location>
+		</dct:spatial>
+		<dct:type>public research institute</dct:type>
+		<eposap:legalContact>http://orcid.org/0000-0002-8651-6387</eposap:legalContact>
+		<eposap:financialContact>http://orcid.org/0000-0002-8651-6387</eposap:financialContact>
+		<eposap:associatedProjects>cordis:676564</eposap:associatedProjects>
+		<eposap:associatedProjects>cordis:226967</eposap:associatedProjects>
+		<eposap:associatedProjects>cordis:26130</eposap:associatedProjects>
+	</eposap:Organisation>
+	
+	<eposap:Project>
+		<dct:identifier>cordis:676564</dct:identifier>
+		<dct:title xml:lang="en">EPOS Implementation Phase (EPOS IP)</dct:title>
+		<dct:description xml:lang="en">The nations of Europe are distributed around some of the most complex and dynamic geological systems on the planet and understanding these is essential to the security of livelihoods and economic power of Europeans. Many of the solutions to the grand challenges in the geosciences have been led by European scientists – the understanding of stratigraphy (the timing and distribution of layers of sediment on Earth) and the discovery of the concept of plate tectonics being among the most significant. Our ability to monitor the Earth is rapidly evolving through development of new sensor technology, both on- and below-ground and from outer space; we are able to deliver this information with increasing rapidity, integrate it, provide solutions to geological understanding and furnish essential information for decision makers. Earth science monitoring systems are distributed across Europe and the globe and measure the physico-chemical characteristics of the planet under different geological regimes. EPOS will bring together 24 European nations and combine national Earth science facilities, the associated data and models together with the scientific expertise into one integrated delivery system for the solid Earth. This infrastructure will allow the Earth sciences to achieve a step change in our understanding of the planet; it will enable us to prepare for geo-hazards and to responsibly manage the subsurface for infrastructure development, waste storage and the use of Earth’s resources. With a European Research Infrastructure Consortium (ERIC) to be located in Rome (Italy), EPOS will provide an opportunity for Europe to maintain world-leading European Earth sciences and will represent a model for pan-European federated infrastructure.</dct:description>
+	</eposap:Project>
+	
+	<eposap:Project>
+		<dct:identifier>cordis:226967</dct:identifier>
+		<dct:title xml:lang="en">Seismic Hazard Harmonization in Europe (SHARE)</dct:title>
+		<dct:description xml:lang="en">SHARE will deliver measurable progress in all steps leading to a harmonized assessment of seismic hazard – in the definition of engineering requirements, in the collection and analysis of input data, in procedures for hazard assessment, and in engineering applications. SHARE will create a unified framework and computational infrastructure for seismic hazard assessment and produce an integrated European probabilistic seismic hazard assessment (PSHA) model and specific scenario based modeling tools. The SHARE results will deliver long-lasting structural impact in areas of societal and economic relevance, they will serve as a reference for the Eurocode 8 application, and will provide homogeneous input for the correct seismic safety assessment for critical industry, such as the energy infrastructures and the re-insurance sector. SHARE will cover the whole European territory, the Maghreb countries in the Southern Mediterranean and Turkey in the Eastern Mediterranean.</dct:description>
+	</eposap:Project>
+	
+	<eposap:Project>
+		<dct:identifier>cordis:26130</dct:identifier>
+		<dct:title xml:lang="en">Network of Research Infrastructures for European Seismology (NERIES)</dct:title>
+		<dct:description xml:lang="en">Monitoring and understanding the earthquake processes and mitigating their effects are global priorities, requiring a concerted, dedicated, and international approach. NERIES responds to the needs of the seismological research and surveillance communities as well as to concerns from society. Earthquakes are recorded in the larger European-Mediterranean region by over 100 seismic monitoring systems and observatories in 46 countries. NERIES will network these seismological infrastructures into a sustainable integrated pan-European cyber-infrastructure serving current and future needs of the scientific community and of society. NERIES will combine Networking, Transnational Access and Joint Research Activities to promote improved access to distributed databases, common protocols, standardized procedures and strategies for long-term archiving and distribution of seismological data; develop a new generation of hazard and risk assessment tools designed to improve monitoring and understanding of the earthquake process; Invest in capacity building and technology transfer to ensure the access to modern technologies for infrastructures and the larger scientific community in the Euro-Med region; implement key joint research projects aimed at improving the service provided by existing infrastructures and the use of seismological data for scientific research; boost the capability of the research community to investigate earthquake processes and Earth structure and dynamics, use e-Science technology to facilitate outreach to the public at large and educational institutions in particular; provide access to specialized, unique European seismological infrastructures; strengthen the role of European seismology in global seismic monitoring and hazard mitigation. NERIES will lead the seismological infrastructures in building a key land-based segment of the GMES strategy and of the GEO 10-years implementation plan.</dct:description>
+	</eposap:Project>
+	
+	<eposap:WebService>
+		<dct:title>Archive of Historical Earthquake Data (AHEAD) event data (FDSN event web service)</dct:title>
+		<dct:description xml:lang="en">FDSN-event web service providing event parameters for historical earthquakes from AHEAD, the European Archive of Historical Earthquake Data</dct:description>
+		<dct:issued>2017-07-30T12:00:00</dct:issued>
+		<dct:modified>2017-08-31T12:00:00</dct:modified>
+		<dct:license xml:lang="en">https://www.emidius.eu/AHEAD/introduction.php#copyright</dct:license><!-- temporary solution, valid until a proper CC license will be decided -->
+		<foaf:page>
+			<foaf:primaryTopic>https://www.emidius.eu/fdsnws/event/1/query?</foaf:primaryTopic>
+		</foaf:page>
+		<dct:format>
+			<dct:MediaTypeOrExtent>xml</dct:MediaTypeOrExtent>
+		</dct:format>
+		<dct:rights>
+			<dct:RightsStatement>PUBLIC</dct:RightsStatement>
+		</dct:rights>
+		<dct:conformsTo>EPSG:4326</dct:conformsTo>
+		<dct:identifier>eu.ahead.services.fdsnws.event.1.quakeml</dct:identifier>
+		<dct:created>2017-06-17T12:00:00</dct:created>
+		<eposap:domain>Seismology</eposap:domain>
+		<eposap:subDomain>Historical earthquakes</eposap:subDomain>
+		<dcat:keyword xml:lang="en">seismology, seismicity, earthquakes, seismic hazard, earth structure, earthquake intensity, macroseismic, macroseismic information, bibliography, earthquakes, parameters, historical, macroseismic, intensity</dcat:keyword>
+		<eposap:operation>execute</eposap:operation>
+		<dct:hasVersion>1.0</dct:hasVersion>
+		<eposap:parameter>
+			<http:paramName>starttime</http:paramName>
+			<rdf:label>timespan start time</rdf:label>
+			<dct:type>datetime</dct:type>
+			<schema:minValue>1000-01-01T00:00:00</schema:minValue>
+			<schema:maxValue>1899-12-31T23:59:59</schema:maxValue>
+		</eposap:parameter>
+		<eposap:parameter>
+			<http:paramName>endtime</http:paramName>
+			<rdf:label>timespan end time</rdf:label>
+			<dct:type>datetime</dct:type>
+			<schema:minValue>1000-01-01T00:00:00</schema:minValue>
+			<schema:maxValue>1899-12-31T23:59:59</schema:maxValue>
+		</eposap:parameter>
+		<eposap:parameter>
+			<http:paramName>eventid</http:paramName>
+			<rdf:label>event ID</rdf:label>
+			<dct:type>string</dct:type>
+		</eposap:parameter>
+		<eposap:parameter>
+			<http:paramName>updatedafter</http:paramName>
+			<rdf:label>update after</rdf:label>
+			<dct:type>datetime</dct:type>
+			<schema:minValue>2010-01-01T00:00:00</schema:minValue>
+		</eposap:parameter>
+		<eposap:parameter>
+			<http:paramName>minlatitude</http:paramName>
+			<rdf:label>min latitude</rdf:label>
+			<dct:type>float</dct:type>
+			<schema:minValue>33.0000</schema:minValue>
+			<schema:maxValue>74.0000</schema:maxValue>
+		</eposap:parameter>
+		<eposap:parameter>
+			<http:paramName>maxlatitude</http:paramName>
+			<rdf:label>max latitude</rdf:label>
+			<dct:type>float</dct:type>
+			<schema:minValue>33.0000</schema:minValue>
+			<schema:maxValue>74.0000</schema:maxValue>
+		</eposap:parameter>
+		<eposap:parameter>
+			<http:paramName>minlongitude</http:paramName>
+			<rdf:label>min longitude</rdf:label>
+			<dct:type>float</dct:type>
+			<schema:minValue>-34.0000</schema:minValue>
+			<schema:maxValue>34.0000</schema:maxValue>
+		</eposap:parameter>
+		<eposap:parameter>
+			<http:paramName>maxlongitude</http:paramName>
+			<rdf:label>max longitude</rdf:label>
+			<dct:type>float</dct:type>
+			<schema:minValue>-34.0000</schema:minValue>
+			<schema:maxValue>34.0000</schema:maxValue>
+		</eposap:parameter>
+		<eposap:parameter>
+			<http:paramName>latitude</http:paramName>
+			<rdf:label>center latitide</rdf:label>
+			<dct:type>float</dct:type>
+			<schema:minValue>33.0000</schema:minValue>
+			<schema:maxValue>74.0000</schema:maxValue>
+		</eposap:parameter>
+		<eposap:parameter>
+			<http:paramName>longitude</http:paramName>
+			<rdf:label>center longitude</rdf:label>
+			<dct:type>float</dct:type>
+			<schema:minValue>-34.0000</schema:minValue>
+			<schema:maxValue>34.0000</schema:maxValue>
+		</eposap:parameter>
+		<eposap:parameter>
+			<http:paramName>minradius</http:paramName>
+			<rdf:label>min search radius (degrees)</rdf:label>
+			<dct:type>float</dct:type>
+			<schema:minValue>0.00</schema:minValue>
+			<schema:maxValue>5.00</schema:maxValue>
+		</eposap:parameter>
+		<eposap:parameter>
+			<http:paramName>maxradius</http:paramName>
+			<rdf:label>max search radius (degrees)</rdf:label>
+			<dct:type>float</dct:type>
+			<schema:minValue>0.00</schema:minValue>
+			<schema:maxValue>5.00</schema:maxValue>
+		</eposap:parameter>
+		<eposap:parameter>
+			<http:paramName>minradiuskm</http:paramName>
+			<rdf:label>min search radius (in km)</rdf:label>
+			<dct:type>float</dct:type>
+			<schema:minValue>0.00</schema:minValue>
+			<schema:maxValue>500.00</schema:maxValue>
+		</eposap:parameter>
+		<eposap:parameter>
+			<http:paramName>maxradiuskm</http:paramName>
+			<rdf:label>max search radius (in km)</rdf:label>
+			<dct:type>float</dct:type>
+			<schema:minValue>0.00</schema:minValue>
+			<schema:maxValue>500.00</schema:maxValue>
+		</eposap:parameter>
+		<eposap:parameter>
+			<http:paramName>minmagnitude</http:paramName>
+			<rdf:label>min magnitude (Mw)</rdf:label>
+			<dct:type>float</dct:type>
+			<schema:minValue>0.0</schema:minValue>
+			<schema:maxValue>10.0</schema:maxValue>
+		</eposap:parameter>
+		<eposap:parameter>
+			<http:paramName>maxmagnitude</http:paramName>
+			<rdf:label>max magnitude (Mw)</rdf:label>
+			<dct:type>float</dct:type>
+			<schema:minValue>0.0</schema:minValue>
+			<schema:maxValue>10.0</schema:maxValue>
+		</eposap:parameter>
+		<eposap:parameter>
+			<http:paramName>contributor</http:paramName>
+			<rdf:label>data contributor code</rdf:label>
+			<dct:type>string</dct:type>
+		</eposap:parameter>
+		<eposap:parameter>
+			<http:paramName>contributorid</http:paramName>
+			<rdf:label>contributor event ID</rdf:label>
+			<dct:type>string</dct:type>
+		</eposap:parameter>
+		<eposap:parameter>
+			<http:paramName>format</http:paramName>
+			<rdf:label>output format</rdf:label>
+			<dct:type>string</dct:type>
+			<http:paramValue>xml</http:paramValue>
+			<http:paramValue>text</http:paramValue>
+			<http:paramValue>json</http:paramValue>
+		</eposap:parameter>
+		<eposap:parameter>
+			<http:paramName>orderby</http:paramName>
+			<rdf:label>output ordering</rdf:label>
+			<dct:type>string</dct:type>
+			<http:paramValue>time</http:paramValue>
+			<http:paramValue>time-asc</http:paramValue>
+			<http:paramValue>magnitude</http:paramValue>
+			<http:paramValue>magnitude-asc</http:paramValue>
+		</eposap:parameter>
+		<eposap:parameter>
+			<http:paramName>includeallorigins</http:paramName>
+			<rdf:label>include all origins</rdf:label>
+			<dct:type>boolean</dct:type>
+		</eposap:parameter>
+		<eposap:parameter>
+			<http:paramName>includeallmagnitudes</http:paramName>
+			<rdf:label>include all magnitudes</rdf:label>
+			<dct:type>boolean</dct:type>
+		</eposap:parameter>
+		<eposap:parameter>
+			<http:paramName>limit</http:paramName>
+			<rdf:label>limit the no. of output entries</rdf:label>
+			<dct:type>integer</dct:type>
+			<schema:minValue>1</schema:minValue>
+			<schema:maxValue>5000</schema:maxValue>
+		</eposap:parameter>
+		<eposap:parameter>
+			<http:paramName>nodata</http:paramName>
+			<rdf:label>status code for "no data" output</rdf:label>
+			<dct:type>string</dct:type>
+			<http:paramValue>204</http:paramValue>
+			<http:paramValue>404</http:paramValue>
+		</eposap:parameter>
+		<schema:documentation>doi:10.6092/INGV.IT-AHEAD</schema:documentation>
+		<schema:documentation>doi:10.1785/0220130113</schema:documentation>
+		<schema:documentation>doi:10.6092/INGV.IT-SHARE-SHEEC.1000-1899</schema:documentation>
+		<schema:documentation>doi:10.1007/s10950-012-9335-2</schema:documentation>
+		<schema:documentation>https://www.emidius.eu/AHEAD/services/event_fdsn.php</schema:documentation>
+		<dcat:contactPoint>http://orcid.org/0000-0003-2185-3267</dcat:contactPoint>
+		<eposap:publisher>PIC:999472675</eposap:publisher>
+		<dct:spatial>
+			<dct:Location>
+				<locn:geometry>POLYGON(-33.5 73.5, 34.0 73.5, 34.0 33.5, -33.5 33.5, -33.5 73.5)</locn:geometry>
+			</dct:Location>
+		</dct:spatial>
+		<adms:representationTechnique>point</adms:representationTechnique>
+		<dct:temporal>
+			<dct:PeriodOfTime>
+				<schema:startDate>1000-01-01T00:00:00</schema:startDate>
+				<schema:endDate>1899-12-31T23:59:59</schema:endDate>
+			</dct:PeriodOfTime>
+		</dct:temporal>
+    <eposap:DDSS-ID>WP8-DDSS-024</eposap:DDSS-ID>
+    <eposap:actions>download, visualise</eposap:actions>
+	</eposap:WebService>
+	
+	<eposap:WebService>
+		<dct:title>Archive of Historical Earthquake Data (AHEAD) event data (OGC Web Feature Service)</dct:title>
+		<dct:description xml:lang="en">The OGC WFS web service providing a point layer with event parameters for historical earthquakes from AHEAD, the European Archive of Historical Earthquake Data</dct:description>
+		<dct:issued>2017-09-14T23:00:00</dct:issued>
+		<dct:modified>2017-09-14T23:00:00</dct:modified>
+		<dct:license xml:lang="en">https://www.emidius.eu/AHEAD/introduction.php#copyright</dct:license><!-- temporary solution, valid until a proper CC license will be decided -->
+		<foaf:page>
+			<foaf:primaryTopic>https://www.emidius.eu/services/europe/wfs?</foaf:primaryTopic>
+		</foaf:page>
+		<dct:format>
+			<!--<dct:MediaTypeOrExtent>https://www.iana.org/assignments/media-types/application/gml+xml</dct:MediaTypeOrExtent>-->
+			<dct:MediaTypeOrExtent>xml</dct:MediaTypeOrExtent>
+		</dct:format>
+		<dct:rights>
+			<dct:RightsStatement>PUBLIC</dct:RightsStatement>
+		</dct:rights>
+		<dct:conformsTo>EPSG:4326</dct:conformsTo>
+		<dct:identifier>eu.ahead.services.ogc.wfs.event</dct:identifier>
+		<dct:created>2017-06-17T12:00:00</dct:created>
+		<eposap:domain>Seismology</eposap:domain>
+		<eposap:subDomain>Historical earthquakes</eposap:subDomain>
+		<dcat:keyword>seismology, seismicity, earthquakes, waveform, seismic hazard, earth structure, earthquake intensity, macroseismic, macroseismic information, waveform modeling, bibliography, earthquakes, parameters, historical, macroseismic, intensity</dcat:keyword>
+		<eposap:operation>execute</eposap:operation>
+		<dct:hasVersion>2.0.0</dct:hasVersion>
+		<eposap:parameter>
+			<http:paramName>service</http:paramName>
+			<rdf:label>service type</rdf:label>
+			<dct:type>string</dct:type>
+			<http:paramValue>wfs</http:paramValue>
+		</eposap:parameter>
+		<eposap:parameter>
+			<http:paramName>version</http:paramName>
+			<rdf:label>WFS version</rdf:label>
+			<dct:type>string</dct:type>
+			<http:paramValue>2.0.0</http:paramValue>
+			<http:paramValue>1.1.0</http:paramValue>
+			<http:paramValue>1.0.0</http:paramValue>
+		</eposap:parameter>
+		<eposap:parameter>
+			<http:paramName>request</http:paramName>
+			<rdf:label>Request type</rdf:label>
+			<dct:type>string</dct:type>
+			<http:paramValue>GetFeature</http:paramValue>
+		</eposap:parameter>
+		<eposap:parameter>
+			<http:paramName>typeName</http:paramName>
+			<rdf:label>SHEEC 1000-1899, the SHARE European Earthquake Catalogue 1000-1899</rdf:label>
+			<dct:type>string</dct:type>
+			<http:paramValue>sheec:SHEEC_1000_1899</http:paramValue>
+		</eposap:parameter>
+		<schema:documentation>https://www.emidius.eu/AHEAD/services/event_ogc.php</schema:documentation>
+		<dcat:contactPoint>http://orcid.org/0000-0003-2185-3267</dcat:contactPoint>
+		<eposap:publisher>PIC:999472675</eposap:publisher>
+		<dct:spatial>
+			<dct:Location>
+				<locn:geometry>POLYGON(-33.5 73.5, 34.0 73.5, 34.0 33.5, -33.5 33.5, -33.5 73.5)</locn:geometry>
+			</dct:Location>
+		</dct:spatial>
+		<adms:representationTechnique>point</adms:representationTechnique>
+		<dct:temporal>
+			<dct:PeriodOfTime>
+				<schema:startDate>1000-01-01T00:00:00</schema:startDate>
+				<schema:endDate>1899-12-31T23:59:59</schema:endDate>
+			</dct:PeriodOfTime>
+		</dct:temporal>
+    <eposap:DDSS-ID>WP8-DDSS-025</eposap:DDSS-ID>
+    <eposap:actions>download</eposap:actions>
+	</eposap:WebService>
+	
+	<eposap:WebService>
+		<dct:title>Archive of Historical Earthquake Data (AHEAD) macroseismic data</dct:title>
+		<dct:description xml:lang="en">Macroseismic web service providing intensity data for historical earthquakes from AHEAD, the European Archive of Historical Earthquake Data.</dct:description>
+		<dct:issued>2017-09-14T12:00:00</dct:issued>
+		<dct:modified>2017-09-14T12:00:00</dct:modified>
+		<dct:license xml:lang="en">https://www.emidius.eu/AHEAD/introduction.php#copyright</dct:license><!-- temporary solution, valid until a proper CC license will be decided -->
+		<foaf:page>
+			<foaf:primaryTopic>https://www.emidius.eu/services/macroseismic/query?</foaf:primaryTopic>
+		</foaf:page>
+		<dct:format>
+			<dct:MediaTypeOrExtent>xml</dct:MediaTypeOrExtent>
+		</dct:format>
+		<dct:rights>
+			<dct:RightsStatement>PUBLIC</dct:RightsStatement>
+		</dct:rights>
+		<dct:conformsTo>EPSG:4326</dct:conformsTo>
+		<dct:identifier>eu.ahead.services.macroseismic.quakeml</dct:identifier>
+		<dct:created>2017-06-17T12:00:00</dct:created>
+		<eposap:domain>Seismology</eposap:domain>
+		<eposap:subDomain>Historical earthquakes</eposap:subDomain>
+		<dcat:keyword xml:lang="en">seismology, seismicity, earthquakes, seismic hazard, earth structure, earthquake intensity, macroseismic, macroseismic information, bibliography, earthquakes, parameters, historical, macroseismic, intensity</dcat:keyword>
+		<eposap:operation>execute</eposap:operation>
+		<dct:hasVersion>0.1alpha</dct:hasVersion>
+		<eposap:parameter>
+			<http:paramName>starttime</http:paramName>
+			<rdf:label>timespan start time</rdf:label>
+			<dct:type>datetime</dct:type>
+			<schema:minValue>1000-01-01T00:00:00</schema:minValue>
+			<schema:maxValue>1899-12-31T23:59:59</schema:maxValue>
+		</eposap:parameter>
+		<eposap:parameter>
+			<http:paramName>endtime</http:paramName>
+			<rdf:label>timespan end time</rdf:label>
+			<dct:type>datetime</dct:type>
+			<schema:minValue>1000-01-01T00:00:00</schema:minValue>
+			<schema:maxValue>1899-12-31T23:59:59</schema:maxValue>
+		</eposap:parameter>
+		<eposap:parameter>
+			<http:paramName>eventid</http:paramName>
+			<rdf:label>event ID</rdf:label>
+			<dct:type>string</dct:type>
+		</eposap:parameter>
+		<eposap:parameter>
+			<http:paramName>mdpsetid</http:paramName>
+			<rdf:label>MDPset ID</rdf:label>
+			<dct:type>string</dct:type>
+		</eposap:parameter>
+		<eposap:parameter>
+			<http:paramName>updatedafter</http:paramName>
+			<rdf:label>update after</rdf:label>
+			<dct:type>datetime</dct:type>
+			<schema:minValue>2010-01-01T00:00:00</schema:minValue>
+		</eposap:parameter>
+		<eposap:parameter>
+			<http:paramName>minlatitude</http:paramName>
+			<rdf:label>min latitude</rdf:label>
+			<dct:type>float</dct:type>
+			<schema:minValue>33.0000</schema:minValue>
+			<schema:maxValue>74.0000</schema:maxValue>
+		</eposap:parameter>
+		<eposap:parameter>
+			<http:paramName>maxlatitude</http:paramName>
+			<rdf:label>max latitude</rdf:label>
+			<dct:type>float</dct:type>
+			<schema:minValue>33.0000</schema:minValue>
+			<schema:maxValue>74.0000</schema:maxValue>
+		</eposap:parameter>
+		<eposap:parameter>
+			<http:paramName>minlongitude</http:paramName>
+			<rdf:label>min longitude</rdf:label>
+			<dct:type>float</dct:type>
+			<schema:minValue>-34.0000</schema:minValue>
+			<schema:maxValue>34.0000</schema:maxValue>
+		</eposap:parameter>
+		<eposap:parameter>
+			<http:paramName>maxlongitude</http:paramName>
+			<rdf:label>max longitude</rdf:label>
+			<dct:type>float</dct:type>
+			<schema:minValue>-34.0000</schema:minValue>
+			<schema:maxValue>34.0000</schema:maxValue>
+		</eposap:parameter>
+		<eposap:parameter>
+			<http:paramName>latitude</http:paramName>
+			<rdf:label>center latitide</rdf:label>
+			<dct:type>float</dct:type>
+			<schema:minValue>33.0000</schema:minValue>
+			<schema:maxValue>74.0000</schema:maxValue>
+		</eposap:parameter>
+		<eposap:parameter>
+			<http:paramName>longitude</http:paramName>
+			<rdf:label>center longitude</rdf:label>
+			<dct:type>float</dct:type>
+			<schema:minValue>-34.0000</schema:minValue>
+			<schema:maxValue>34.0000</schema:maxValue>
+		</eposap:parameter>
+		<eposap:parameter>
+			<http:paramName>minradius</http:paramName>
+			<rdf:label>min search radius (degrees)</rdf:label>
+			<dct:type>float</dct:type>
+			<schema:minValue>0.00</schema:minValue>
+			<schema:maxValue>5.00</schema:maxValue>
+		</eposap:parameter>
+		<eposap:parameter>
+			<http:paramName>maxradius</http:paramName>
+			<rdf:label>max search radius (degrees)</rdf:label>
+			<dct:type>float</dct:type>
+			<schema:minValue>0.00</schema:minValue>
+			<schema:maxValue>5.00</schema:maxValue>
+		</eposap:parameter>
+		<eposap:parameter>
+			<http:paramName>minradiuskm</http:paramName>
+			<rdf:label>min search radius (in km)</rdf:label>
+			<dct:type>float</dct:type>
+			<schema:minValue>0.00</schema:minValue>
+			<schema:maxValue>500.00</schema:maxValue>
+		</eposap:parameter>
+		<eposap:parameter>
+			<http:paramName>maxradiuskm</http:paramName>
+			<rdf:label>max search radius (in km)</rdf:label>
+			<dct:type>float</dct:type>
+			<schema:minValue>0.00</schema:minValue>
+			<schema:maxValue>500.00</schema:maxValue>
+		</eposap:parameter>
+		<eposap:parameter>
+			<http:paramName>minmagnitude</http:paramName>
+			<rdf:label>min magnitude (Mw)</rdf:label>
+			<dct:type>float</dct:type>
+			<schema:minValue>0.0</schema:minValue>
+			<schema:maxValue>10.0</schema:maxValue>
+		</eposap:parameter>
+		<eposap:parameter>
+			<http:paramName>maxmagnitude</http:paramName>
+			<rdf:label>max magnitude (Mw)</rdf:label>
+			<dct:type>float</dct:type>
+			<schema:minValue>0.0</schema:minValue>
+			<schema:maxValue>10.0</schema:maxValue>
+		</eposap:parameter>
+		<eposap:parameter>
+			<http:paramName>contributor</http:paramName>
+			<rdf:label>data contributor code</rdf:label>
+			<dct:type>string</dct:type>
+		</eposap:parameter>
+		<eposap:parameter>
+			<http:paramName>contributorid</http:paramName>
+			<rdf:label>contributor event ID</rdf:label>
+			<dct:type>string</dct:type>
+		</eposap:parameter>
+		<eposap:parameter>
+			<http:paramName>format</http:paramName>
+			<rdf:label>output format</rdf:label>
+			<dct:type>string</dct:type>
+			<http:paramValue>xml</http:paramValue>
+			<http:paramValue>json</http:paramValue>
+			<http:paramValue>text</http:paramValue>
+			<http:paramValue>textmacro</http:paramValue>
+		</eposap:parameter>
+		<eposap:parameter>
+			<http:paramName>orderby</http:paramName>
+			<rdf:label>output ordering</rdf:label>
+			<dct:type>string</dct:type>
+			<http:paramValue>time</http:paramValue>
+			<http:paramValue>time-asc</http:paramValue>
+			<http:paramValue>magnitude</http:paramValue>
+			<http:paramValue>magnitude-asc</http:paramValue>
+		</eposap:parameter>
+		<eposap:parameter>
+			<http:paramName>includeallorigins</http:paramName>
+			<rdf:label>include all origins</rdf:label>
+			<dct:type>boolean</dct:type>
+		</eposap:parameter>
+		<eposap:parameter>
+			<http:paramName>includeallmagnitudes</http:paramName>
+			<rdf:label>include all magnitudes</rdf:label>
+			<dct:type>boolean</dct:type>
+		</eposap:parameter>
+		<eposap:parameter>
+			<http:paramName>includeallmdpsets</http:paramName>
+			<rdf:label>include all MDP sets</rdf:label>
+			<dct:type>boolean</dct:type>
+		</eposap:parameter>
+		<eposap:parameter>
+			<http:paramName>includemdps</http:paramName>
+			<rdf:label>include MDPs</rdf:label>
+			<dct:type>boolean</dct:type>
+		</eposap:parameter>
+		<eposap:parameter>
+			<http:paramName>limit</http:paramName>
+			<rdf:label>limit the no. of output entries</rdf:label>
+			<dct:type>integer</dct:type>
+			<schema:minValue>1</schema:minValue>
+			<schema:maxValue>5000</schema:maxValue>
+		</eposap:parameter>
+		<eposap:parameter>
+			<http:paramName>nodata</http:paramName>
+			<rdf:label>status code for "no data" output</rdf:label>
+			<dct:type>string</dct:type>
+			<http:paramValue>204</http:paramValue>
+			<http:paramValue>404</http:paramValue>
+		</eposap:parameter>
+		<eposap:parameter>
+			<http:paramName>macroseismicpackage</http:paramName>
+			<rdf:label>enable the QuakeML 2.0 macroseismic package</rdf:label>
+			<dct:type>boolean</dct:type>
+		</eposap:parameter>
+		<schema:documentation>doi:10.6092/INGV.IT-AHEAD</schema:documentation>
+		<schema:documentation>doi:10.1785/0220130113</schema:documentation>
+		<schema:documentation>doi:10.6092/INGV.IT-SHARE-SHEEC.1000-1899</schema:documentation>
+		<schema:documentation>doi:10.1007/s10950-012-9335-2</schema:documentation>
+		<schema:documentation>https://www.emidius.eu/AHEAD/services/macroseismic.php</schema:documentation>
+		<dcat:contactPoint>http://orcid.org/0000-0003-2185-3267</dcat:contactPoint>
+		<eposap:publisher>PIC:999472675</eposap:publisher>
+		<dct:spatial>
+			<dct:Location>
+				<locn:geometry>POLYGON(-33.5 73.5, 34.0 73.5, 34.0 33.5, -33.5 33.5, -33.5 73.5)</locn:geometry>
+			</dct:Location>
+		</dct:spatial>
+		<adms:representationTechnique>point</adms:representationTechnique>
+		<dct:temporal>
+			<dct:PeriodOfTime>
+				<schema:startDate>1000-01-01T00:00:00</schema:startDate>
+				<schema:endDate>1899-12-31T23:59:59</schema:endDate>
+			</dct:PeriodOfTime>
+		</dct:temporal>
+    <eposap:DDSS-ID>WP8-DDSS-026</eposap:DDSS-ID>
+    <eposap:actions>download, visualise</eposap:actions>
+	</eposap:WebService>
+	
+	<eposap:WebService>
+		<dct:title>Archive of Historical Earthquake Data (AHEAD) bibliographic data</dct:title>
+		<dct:description xml:lang="en">Bibliography web service providing bibliographical explanation of codes used in AHEAD, the European Archive of Historical Earthquake Data</dct:description>
+		<dct:issued>2017-07-30T12:00:00</dct:issued>
+		<dct:modified>2017-08-31T12:00:00</dct:modified>
+		<dct:license xml:lang="en">https://www.emidius.eu/AHEAD/introduction.php#copyright</dct:license><!-- temporary solution, valid until a proper CC license will be decided -->
+		<foaf:page>
+			<foaf:primaryTopic>https://www.emidius.eu/services/bibliography/query?</foaf:primaryTopic>
+		</foaf:page>
+		<dct:format>
+			<dct:MediaTypeOrExtent>xml</dct:MediaTypeOrExtent>
+		</dct:format>
+		<dct:rights>
+			<dct:RightsStatement>PUBLIC</dct:RightsStatement>
+		</dct:rights>
+		<dct:conformsTo>EPSG:4326</dct:conformsTo>
+		<dct:identifier>eu.ahead.services.bibliography.xml_dc</dct:identifier>
+		<dct:created>2017-06-17T12:00:00</dct:created>
+		<eposap:domain>Seismology</eposap:domain>
+		<eposap:subDomain>Historical earthquakes</eposap:subDomain>
+		<dcat:keyword xml:lang="en">seismology, seismicity, earthquakes, seismic hazard, earth structure, earthquake intensity, macroseismic, macroseismic information, bibliography, earthquakes, parameters, historical, macroseismic, intensity</dcat:keyword>
+		<eposap:operation>execute</eposap:operation>
+		<dct:hasVersion>1.0</dct:hasVersion>
+		<eposap:parameter>
+			<http:paramName>biblioid</http:paramName>
+			<rdf:label>code of the publication as used in AHEAD</rdf:label>
+			<dct:type>string</dct:type>
+		</eposap:parameter>
+		<eposap:parameter>
+			<http:paramName>author</http:paramName>
+			<rdf:label>surname of one of the author of the publication</rdf:label>
+			<dct:type>string</dct:type>
+		</eposap:parameter>
+		<eposap:parameter>
+			<http:paramName>yearstart</http:paramName>
+			<rdf:label>year of publication timespan start</rdf:label>
+			<dct:type>integer</dct:type>
+			<schema:minValue>1900</schema:minValue>
+			<schema:maxValue>2017</schema:maxValue>
+		</eposap:parameter>
+		<eposap:parameter>
+			<http:paramName>yearend</http:paramName>
+			<rdf:label>year of publication timespan end</rdf:label>
+			<dct:type>integer</dct:type>
+			<schema:minValue>1900</schema:minValue>
+			<schema:maxValue>2017</schema:maxValue>
+		</eposap:parameter>
+		<eposap:parameter>
+			<http:paramName>minlatitude</http:paramName>
+			<rdf:label>min latitude</rdf:label>
+			<dct:type>float</dct:type>
+			<schema:minValue>33.0000</schema:minValue>
+			<schema:maxValue>74.0000</schema:maxValue>
+		</eposap:parameter>
+		<eposap:parameter>
+			<http:paramName>maxlatitude</http:paramName>
+			<rdf:label>max latitude</rdf:label>
+			<dct:type>float</dct:type>
+			<schema:minValue>33.0000</schema:minValue>
+			<schema:maxValue>74.0000</schema:maxValue>
+		</eposap:parameter>
+		<eposap:parameter>
+			<http:paramName>minlongitude</http:paramName>
+			<rdf:label>min longitude</rdf:label>
+			<dct:type>float</dct:type>
+			<schema:minValue>-34.0000</schema:minValue>
+			<schema:maxValue>34.0000</schema:maxValue>
+		</eposap:parameter>
+		<eposap:parameter>
+			<http:paramName>maxlongitude</http:paramName>
+			<rdf:label>max longitude</rdf:label>
+			<dct:type>float</dct:type>
+			<schema:minValue>-34.0000</schema:minValue>
+			<schema:maxValue>34.0000</schema:maxValue>
+		</eposap:parameter>
+		<eposap:parameter>
+			<http:paramName>latitude</http:paramName>
+			<rdf:label>center latitide</rdf:label>
+			<dct:type>float</dct:type>
+			<schema:minValue>33.0000</schema:minValue>
+			<schema:maxValue>74.0000</schema:maxValue>
+		</eposap:parameter>
+		<eposap:parameter>
+			<http:paramName>longitude</http:paramName>
+			<rdf:label>center longitude</rdf:label>
+			<dct:type>float</dct:type>
+			<schema:minValue>-34.0000</schema:minValue>
+			<schema:maxValue>34.0000</schema:maxValue>
+		</eposap:parameter>
+		<eposap:parameter>
+			<http:paramName>minradius</http:paramName>
+			<rdf:label>min search radius (degrees)</rdf:label>
+			<dct:type>float</dct:type>
+			<schema:minValue>0.00</schema:minValue>
+			<schema:maxValue>5.00</schema:maxValue>
+		</eposap:parameter>
+		<eposap:parameter>
+			<http:paramName>maxradius</http:paramName>
+			<rdf:label>max search radius (degrees)</rdf:label>
+			<dct:type>float</dct:type>
+			<schema:minValue>0.00</schema:minValue>
+			<schema:maxValue>5.00</schema:maxValue>
+		</eposap:parameter>
+		<eposap:parameter>
+			<http:paramName>minradiuskm</http:paramName>
+			<rdf:label>min search radius (in km)</rdf:label>
+			<dct:type>float</dct:type>
+			<schema:minValue>0.00</schema:minValue>
+			<schema:maxValue>500.00</schema:maxValue>
+		</eposap:parameter>
+		<eposap:parameter>
+			<http:paramName>maxradiuskm</http:paramName>
+			<rdf:label>max search radius (in km)</rdf:label>
+			<dct:type>float</dct:type>
+			<schema:minValue>0.00</schema:minValue>
+			<schema:maxValue>500.00</schema:maxValue>
+		</eposap:parameter>
+		<eposap:parameter>
+			<http:paramName>minmagnitude</http:paramName>
+			<rdf:label>min magnitude (Mw)</rdf:label>
+			<dct:type>float</dct:type>
+			<schema:minValue>0.0</schema:minValue>
+			<schema:maxValue>10.0</schema:maxValue>
+		</eposap:parameter>
+		<eposap:parameter>
+			<http:paramName>maxmagnitude</http:paramName>
+			<rdf:label>max magnitude (Mw)</rdf:label>
+			<dct:type>float</dct:type>
+			<schema:minValue>0.0</schema:minValue>
+			<schema:maxValue>10.0</schema:maxValue>
+		</eposap:parameter>
+		<eposap:parameter>
+			<http:paramName>format</http:paramName>
+			<rdf:label>output format</rdf:label>
+			<dct:type>string</dct:type>
+			<http:paramValue>rdf</http:paramValue>
+			<http:paramValue>bib</http:paramValue>
+			<http:paramValue>xml</http:paramValue>
+		</eposap:parameter>
+		<eposap:parameter>
+			<http:paramName>orderby</http:paramName>
+			<rdf:label>output ordering</rdf:label>
+			<dct:type>string</dct:type>
+			<http:paramValue>author</http:paramValue>
+			<http:paramValue>year</http:paramValue>
+			<http:paramValue>title</http:paramValue>
+		</eposap:parameter>
+		<eposap:parameter>
+			<http:paramName>nodata</http:paramName>
+			<rdf:label>status code for "no data" output</rdf:label>
+			<dct:type>string</dct:type>
+			<http:paramValue>204</http:paramValue>
+			<http:paramValue>404</http:paramValue>
+		</eposap:parameter>
+		<schema:documentation>https://www.emidius.eu/AHEAD/services/bibliography.php</schema:documentation>
+		<dcat:contactPoint>http://orcid.org/0000-0003-2185-3267</dcat:contactPoint>
+		<eposap:publisher>PIC:999472675</eposap:publisher>
+		<dct:spatial>
+			<dct:Location>
+				<locn:geometry>POLYGON(-33.5 73.5, 34.0 73.5, 34.0 33.5, -33.5 33.5, -33.5 73.5)</locn:geometry>
+			</dct:Location>
+		</dct:spatial>
+		<adms:representationTechnique>point</adms:representationTechnique>
+    <eposap:DDSS-ID>WP8-DDSS-026</eposap:DDSS-ID>
+    <eposap:actions>download</eposap:actions>
+	</eposap:WebService>
+	<!--
+	<eposap:Publication>
+		<dct:identifier>doi:10.1785/0220130113</dct:identifier>
+		<dct:title xml:lang="en">AHEAD Portal: A Gateway to European Historical Earthquake Data</dct:title>
+		<eposap:authors>http://orcid.org/0000-0003-2185-3267</eposap:authors>
+		<eposap:authors>http://orcid.org/0000-0001-6147-9981</eposap:authors>
+		<eposap:authors>http://orcid.org/0000-0003-4149-9760</eposap:authors>
+		<eposap:authors>http://orcid.org/0000-0002-5870-1542</eposap:authors>
+		<eposap:publisher>Seismological Society of America</eposap:publisher>
+		<dct:abstract><![CDATA[The description of the seismicity of the European region is today fragmented into an increasing number of earthquake archives, databases, and catalogs related to individual countries or even to part of them. Therefore, the compilation of a comprehensive, European earthquake history requires dealing with a puzzle of partially overlapping, only partially public catalogs, the background of which is compiled according to varied schemes. One of the consequences is that earthquakes in the frontier areas are often interpreted in a conflicting way by the catalogs of the bordering countries. In the framework of the European Commission (EC), 2006–2010 Network of Research Infrastructures for European Seismology (NERIES) Project, the task of Networking Activity 4 (NA4) was defined precisely to conceive and develop solutions to bridge over these differences. NA4 promoted the cooperation among existing national online archives, and contributed establishing new regional online archives compiled according to common standards. As a result, a first release of the distributed European archive of historical earthquake data, for the time‐window 1000–1899 and for the large earthquakes, was published in 2010. Special attention was devoted to retrieve the earthquake background information, that is, the results of historical earthquake investigation—referenced to as studies in the following—in terms of a paper, a report, a book chapter, a map, etc. As the most useful studies are those supplying a set of macroseismic data points (MDPs)—that is a list of localities (name and coordinates) with a macroseismic intensity assessment and the related macroseismic scale—a dedicated effort was addressed to make such data available. The Archive of Historical Earthquake Data (AHEAD) distributed archive was improved and updated in the frame of the 2010–2012 EC Project Seismic Hazard Harmonization in Europe (SHARE), Task 3.1 European earthquake database, with the contribution of a number of European institutions. For the time window 1000–1899, it was AHEAD (AHEAD Working Group) that supported the compilation of the SHARE European Earthquake Catalog (SHEEC; Stucchi et al., 2013). This paper describes the AHEAD portal (http://www.emidius.eu/AHEAD/; last accessed March 2014), and how it was conceived to network the local components of the distributed archive. Although local historical macroseismic databases usually supply one set of information for each earthquake, at a European scale an earthquake still might be described by several studies, available from different archives. The AHEAD portal inventories and gives access to multiple sets of information concerning each earthquake, and allows users to get comprehensive information about individual earthquakes, providing the answers to the following questions: 1) which sets of earthquake parameters (time, location, magnitude, magnitude type, maximum intensity, etc.) are available for each earthquake? 2) what is the background information, or supporting material, upon which each set of earthquake parameter determination is based?]]></dct:abstract>
+		<dct:issued>2014-05-03T12:00:00</dct:issued>
+		<schema:issn>1938-2057</schema:issn>
+		<schema:issueNumber>3</schema:issueNumber>
+		<schema:volumeNumber>85</schema:volumeNumber>
+		<schema:numberOfPages>8</schema:numberOfPages>
+		<schema:keywords xml:lang="en">macroseismic, intensity, historical, earthquakes</schema:keywords>
+		<dct:accessRights>
+			<dct:RightsStatement>Open Access</dct:RightsStatement>
+		</dct:accessRights>
+		<dct:format>
+			<dct:MediaTypeOrExtent>PDF</dct:MediaTypeOrExtent>
+		</dct:format>
+	</eposap:Publication>
+
+	<eposap:Publication>
+		<dct:identifier>doi:10.1007/s10950-012-9335-2</dct:identifier>
+		<dct:title xml:lang="en">The SHARE European Earthquake Catalogue (SHEEC) 1000–1899</dct:title>
+		<eposap:authors>http://orcid.org/0000-0002-5870-1542</eposap:authors>
+		<eposap:authors>http://orcid.org/0000-0001-6147-9981</eposap:authors>
+		<eposap:authors>http://orcid.org/0000-0003-4076-3371</eposap:authors>
+		<eposap:authors>Alexandre, Pierre</eposap:authors>
+		<eposap:authors>Camelbeeck, Thierry</eposap:authors>
+		<eposap:authors>Demircioglu, Mine</eposap:authors>
+		<eposap:authors>http://orcid.org/0000-0002-5314-0563</eposap:authors>
+		<eposap:authors>Kouskouna, Vassiliki</eposap:authors>
+		<eposap:authors>Musson, Roger</eposap:authors>
+		<eposap:authors>Radulian, Mircea</eposap:authors>
+		<eposap:authors>Sesetyan, Karin</eposap:authors>
+		<eposap:authors>http://orcid.org/0000-0002-5366-552X</eposap:authors>
+		<eposap:authors>Baumont, David</eposap:authors>
+		<eposap:authors>Bungum, Hilmar</eposap:authors>
+		<eposap:authors>Fäh, Donat</eposap:authors>
+		<eposap:authors>Lenhardt, Wolfgang</eposap:authors>
+		<eposap:authors>http://orcid.org/0000-0003-4656-1623</eposap:authors>
+		<eposap:authors>Martinez Solares, José Manuel</eposap:authors>
+		<eposap:authors>http://orcid.org/0000-0002-6640-9090</eposap:authors>
+		<eposap:authors>Živčić, Mladen</eposap:authors>
+		<eposap:authors>http://orcid.org/0000-0003-4149-9760</eposap:authors>
+		<eposap:authors>http://orcid.org/0000-0002-2493-3070</eposap:authors>
+		<eposap:authors>Papaioannou, Christos</eposap:authors>
+		<eposap:authors>Tatevossian, Ruben</eposap:authors>
+		<eposap:authors>http://orcid.org/0000-0003-2185-3267</eposap:authors>
+		<eposap:authors>http://orcid.org/0000-0003-2571-8345</eposap:authors>
+		<eposap:authors>http://orcid.org/0000-0003-2713-8387</eposap:authors>
+		<eposap:authors>Giardini, Domenico</eposap:authors>
+		<eposap:publisher>Springer</eposap:publisher>
+		<dct:abstract><![CDATA[In the frame of the European Commission project “Seismic Hazard Harmonization in Europe” (SHARE), aiming at harmonizing seismic hazard at a European scale, the compilation of a homogeneous, European parametric earthquake catalogue was planned. The goal was to be achieved by considering the most updated historical dataset and assessing homogenous magnitudes, with support from several institutions. This paper describes the SHARE European Earthquake Catalogue (SHEEC), which covers the time window 1000–1899. It strongly relies on the experience of the European Commission project “Network of Research Infrastructures for European Seismology” (NERIES), a module of which was dedicated to create the European “Archive of Historical Earthquake Data” (AHEAD) and to establish methodologies to homogenously derive earthquake parameters from macroseismic data. AHEAD has supplied the final earthquake list, obtained after sorting duplications out and eliminating many fake events; in addition, it supplied the most updated historical dataset. Macroseismic data points (MDPs) provided by AHEAD have been processed with updated, repeatable procedures, regionally calibrated against a set of recent, instrumental earthquakes, to obtain earthquake parameters. From the same data, a set of epicentral intensity-to-magnitude relations has been derived, with the aim of providing another set of homogeneous Mw estimates. Then, a strategy focussed on maximizing the homogeneity of the final epicentral location and Mw, has been adopted. Special care has been devoted also to supply location and Mw uncertainty. The paper focuses on the procedure adopted for the compilation of SHEEC and briefly comments on the achieved results.]]></dct:abstract>
+		<dct:issued>2013-04-15T12:00:00</dct:issued>
+		<schema:issn>1573-157X</schema:issn>
+		<schema:issueNumber>2</schema:issueNumber>
+		<schema:volumeNumber>17</schema:volumeNumber>
+		<schema:numberOfPages>22</schema:numberOfPages>
+		<schema:keywords xml:lang="en">Earthquake,catalogue,Europe,Earthquake parameters,Magnitude,Parameters uncertainty</schema:keywords>
+		<dct:accessRights>
+			<dct:RightsStatement>Open Access</dct:RightsStatement>
+		</dct:accessRights>
+		<dct:format>
+			<dct:MediaTypeOrExtent>PDF</dct:MediaTypeOrExtent>
+		</dct:format>
+	</eposap:Publication>
+	-->
+</eposap:Epos>