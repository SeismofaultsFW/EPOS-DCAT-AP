<?xml version="1.0" encoding="UTF-8"?>
<eposap:Epos
	xmlns:adms="http://www.w3.org/ns/adms#"
	xmlns:cnt="http://www.w3.org/2008/content#" xmlns:dcat="http://www.w3.org/ns/dcat#"
	xmlns:dct="http://purl.org/dc/terms/" xmlns:eposap="http://www.epos-ip.org/terms.html"
	xmlns:foaf="http://xmlns.com/foaf/0.1/" xmlns:http="http://www.w3.org/2006/http#"
	xmlns:locn="http://www.w3.org/ns/locn#" xmlns:owl="http://www.w3.org/2002/07/owl#"
	xmlns:rdf="http://www.w3.org/1999/02/22-rdf-syntax-ns#" xmlns:schema="http://schema.org/"
	xmlns:skos="http://www.w3.org/2004/02/skos/core#" xmlns:vcard="http://www.w3.org/2006/vcard/ns#"
	xmlns:xml="http://www.w3.org/XML/1998/namespace" xmlns:xsi="http://www.w3.org/2001/XMLSchema-instance"
	xsi:schemaLocation="http://www.epos-ip.org/terms.html https://raw.githubusercontent.com/epos-eu/EPOS-DCAT-AP/master/schemas/EPOS-DCAT-AP.xsd">

	<!-- EPOS Person -->
	<eposap:Person>
		<vcard:fn>Vallone, Roberto</vcard:fn><!-- Last Name, Given Name -->
		<vcard:hasAddress><!-- Postal Address -->
			<vcard:Address>
				<vcard:street-address>Via di Vigna Murata 605</vcard:street-address>
				<vcard:locality>Rome</vcard:locality>
				<vcard:postal-code>00143</vcard:postal-code>
				<vcard:country-name>Italy</vcard:country-name>
			</vcard:Address>
		</vcard:hasAddress>
		<vcard:hasEmail>roberto.vallone@ingv.it</vcard:hasEmail><!-- Email -->
		<vcard:hasTelephone>+390651860442</vcard:hasTelephone><!-- Phone -->
		<dct:identifier>http://orcid.org/0000-0003-1208-9412</dct:identifier> <!-- Unique Identifier -->
		<eposap:affiliation>PIC:999472675</eposap:affiliation> <!-- Organisation: PIC of INGV-->
		<dct:language><!-- Language for contact -->
			<dct:LinguisticSystem>EN</dct:LinguisticSystem>
		</dct:language>
		<schema:qualifications>Technologist</schema:qualifications><!-- Qualification -->
		<vcard:hasURL><!-- CV -->
			http://orcid.org/0000-0003-1208-9412
		</vcard:hasURL>
	</eposap:Person>
	<eposap:Person>
		<vcard:fn>Doglioni, Carlo</vcard:fn><!-- Last Name, Given Name -->
		<vcard:hasAddress><!-- Postal Address -->
			<vcard:Address>
				<vcard:street-address>Via di Vigna Murata 605</vcard:street-address>
				<vcard:locality>Rome</vcard:locality>
				<vcard:postal-code>00143</vcard:postal-code>
				<vcard:country-name>Italy</vcard:country-name>
			</vcard:Address>
		</vcard:hasAddress>
		<vcard:hasEmail>segreteria.presidenza@ingv.it</vcard:hasEmail><!-- Email -->
		<vcard:hasTelephone>+3906518601</vcard:hasTelephone><!-- Phone -->
		<dct:identifier>http://orcid.org/0000-0002-8651-6387</dct:identifier> <!-- Unique Identifier -->
		<eposap:affiliation>PIC:999472675</eposap:affiliation> <!-- Organisation: PIC of INGV-->
		<dct:language><!-- Language for contact -->
			<dct:LinguisticSystem>EN</dct:LinguisticSystem>
		</dct:language>
		<schema:qualifications>President</schema:qualifications><!-- Qualification -->
		<vcard:hasURL><!-- CV -->
			http://orcid.org/0000-0002-8651-6387
		</vcard:hasURL>
	</eposap:Person>
	<eposap:Person>
		<vcard:fn>Basili, Roberto</vcard:fn><!-- Last Name, Given Name -->
		<vcard:hasAddress><!-- Postal Address -->
			<vcard:Address>
				<vcard:street-address>Via di Vigna Murata 605</vcard:street-address>
				<vcard:locality>Rome</vcard:locality>
				<vcard:postal-code>00143</vcard:postal-code>
				<vcard:country-name>Italy</vcard:country-name>
			</vcard:Address>
		</vcard:hasAddress>
		<vcard:hasEmail>roberto.basili@ingv.it</vcard:hasEmail><!-- Email -->
		<vcard:hasTelephone>+390651860516</vcard:hasTelephone><!-- Phone -->
		<dct:identifier>http://orcid.org/0000-0002-1213-0828</dct:identifier> <!-- Unique Identifier -->
		<eposap:affiliation>PIC:999472675</eposap:affiliation> <!-- Organisation: PIC of INGV-->
		<dct:language><!-- Language for contact -->
			<dct:LinguisticSystem>EN</dct:LinguisticSystem>
		</dct:language>
		<schema:qualifications>Senior researcher</schema:qualifications><!-- Qualification -->
		<vcard:hasURL><!-- CV -->
			http://orcid.org/0000-0002-1213-0828
		</vcard:hasURL>
	</eposap:Person>
	<!-- EPOS Organisation -->
	<eposap:Organisation>
		<vcard:fn>National Institute of Geophysics and Volcanology</vcard:fn><!-- Title
			(english) -->
		<vcard:organization-name xml:lang="it">Istituto Nazionale di Geofisica e Vulcanologia</vcard:organization-name><!--
			Title (native lang) -->
		<vcard:hasAddress><!-- Postal Address -->
			<vcard:Address>
				<vcard:street-address>Via di Vigna Murata 605</vcard:street-address>
				<vcard:locality>Rome</vcard:locality>
				<vcard:postal-code>00143</vcard:postal-code>
				<vcard:country-name>Italy</vcard:country-name>
			</vcard:Address>
		</vcard:hasAddress>
		<vcard:hasEmail>info@ingv.it</vcard:hasEmail><!-- Email -->
		<vcard:hasURL>http://www.ingv.it</vcard:hasURL><!-- Website -->
		<vcard:hasLogo>http://comunicazione.ingv.it/images/news/news/Ingv-Istituto-Nazionale-di-Geofisica-e-Vulcanologia.jpg</vcard:hasLogo><!-- Logo TO BE CORRECTED -->
		<dct:identifier>PIC:999472675</dct:identifier><!-- Unique Identifier -->
		<eposap:scientificContact>http://orcid.org/0000-0002-1213-0828</eposap:scientificContact> <!-- Scientific Contact -->
		<dct:spatial><!-- Spatial Coordinates -->
			<dct:Location>
				<!-- POINT(lon lat elevation) -->
				<locn:geometry>POINT(12.5150086 41.8272231)</locn:geometry>
			</dct:Location>
		</dct:spatial>
		<dct:type><!-- Type -->
			Research Institute
		</dct:type>
		<eposap:legalContact>http://orcid.org/0000-0002-8651-6387</eposap:legalContact><!-- Legal Contact -->
		<eposap:financialContact>http://orcid.org/0000-0002-8651-6387</eposap:financialContact><!-- Financial Contact -->
		<!-- <eposap:isPartOf></eposap:isPartOf> -->
		<!-- <eposap:associatedProjects>projectID01</eposap:associatedProjects> -->
	</eposap:Organisation>

	<!-- EPOS Project
	<eposap:Project>
		<dct:identifier>projectID01</dct:identifier>
		<dct:title>Project name</dct:title>
		<dct:description>Some description</dct:description>
	</eposap:Project>
	-->
	
	<!-- EPOS WebService -->
	<eposap:WebService>
		<dct:title>European Database of Seismogenic Faults | Subductions | Web Map Service</dct:title> <!-- title -->
		<!-- abstract -->
		<dct:description>The European Database of Seismogenic Faults (EDSF) was compiled in the framework of the EU Project SHARE, Work Package 3, Task 3.2. EDSF includes only faults that are deemed to be capable of generating earthquakes of magnitude equal to or larger than 5.5 and aims at ensuring a homogeneous input for use in ground-shaking hazard assessment in the Euro-Mediterranean area. Several research institutions participated in this effort with the contribution of many scientists (see the Database section for a full list). This layer describe subduction areas of subduction slabs. The EDSF database and website are hosted and maintained by INGV.</dct:description>
		<dct:issued>2001-12-31T12:00:00</dct:issued><!-- date of publication -->
		<dct:modified>2016-12-31T12:00:00</dct:modified><!-- date of revision -->
		<!--
			Whenever possible, you should use URIs for licences.
			A register of standard licences is available at:
			http://publications.europa.eu/mdr/resource/authority/licence/html/licences-eng.html
		-->
		<dct:license>https://creativecommons.org/licenses/by-sa/4.0/</dct:license> <!-- Access and Use Restrictions -->
		<foaf:page> <!-- URI -->
			<foaf:primaryTopic>http://services.seismofaults.eu/geoserver/EDSF/subduction_zones/wms?</foaf:primaryTopic>
		</foaf:page>
		<!-- All the parameters with no possible choices should be inserted in the base url IMHO -->
		<dct:format>
			<!-- <dct:MediaTypeOrExtent>png</dct:MediaTypeOrExtent> -->
			<dct:MediaTypeOrExtent>wms</dct:MediaTypeOrExtent>
		</dct:format>
		<!-- public access limitations:
			There a codelist for this, so you can check if it is suitable to you.
			The description is here:
			http://publications.europa.eu/mdr/resource/authority/access-right/html/access-right-eng.html
			The base URI is:
			http://publications.europa.eu/resource/authority/access-right/
		-->
		<dct:rights>
			<dct:RightsStatement>PUBLIC</dct:RightsStatement>
		</dct:rights>
		<!--
			Spatial Reference System
			the CRS should be specified with the relevant URI.
			The base URI is:
			http://www.opengis.net/def/crs/ -->
		<!-- <dct:conformsTo>EPSG:4326</dct:conformsTo> -->
		<dct:conformsTo>EPSG:4326</dct:conformsTo>

		<dct:identifier>services.seismofaults.eu/geoserver/EDSF/subduction_zones/wms</dct:identifier> <!-- Unique Resource Identifier: this is the entry point of the service -->
		<dct:created>2017-03-01T12:00:00</dct:created> <!-- date of creation -->
		<eposap:domain> <!-- This property refers to the domain of resource (e.g. Seismology, Geodesy, 
		Satellite data, Geomagnetic data, Geology, Geohazards, Georesources, Transnational access) -->
			Seismology
		</eposap:domain>
		<eposap:subDomain> <!-- This property refers to the subdomain of resource (e.g. 
		Earthquake parameters, Velocity models, GNSS station velocities, InSAR, Meteorology, 
		Variation of geomagnetic field, 3D/4D structural models, Analog models, Numerical models, 
		Geochemical data, Borehole data, Rock sample properties) -->
			Active faults
		</eposap:subDomain>
		<!-- Keywords, annotation. Simple and free (web annotation ontology in the future) -->

		<dcat:keyword>active fault, seismogenic fault, seismogenic source, seismogenic zone, earthquake, subduction, slab, hazard, earthquakes, magnitude, slip rate, crustal fault sources, subduction fault sources, hazard model, faults, seismology, geology, geohazard, seismic hazard</dcat:keyword> <!-- Keywords -->
		<eposap:operation>getmap</eposap:operation>
		<dct:hasVersion>1.3.0 1.1.1</dct:hasVersion>

		<!-- List of Parameters:
			this section is needed in order to describe the parameters of the service.
			E.g. in the case of a RESTful service, we may have "domain" as parameter,
			with type "string" and a list of allowed value terms specified by the value tag,
			e.g. 'seism','gps'  (i.e. namespace)-->
		<eposap:parameter>
			<http:paramName>service</http:paramName>
			<rdf:label>service</rdf:label>
			<dct:type>string</dct:type>
			<http:paramValue>WMS</http:paramValue>
		</eposap:parameter>
		<eposap:parameter>
			<http:paramName>version</http:paramName>
			<rdf:label>WMS version</rdf:label>
			<dct:type>string</dct:type>
			<http:paramValue>1.3.0</http:paramValue> <!-- The first entry should be the default value -->
			<http:paramValue>1.1.1</http:paramValue>
		</eposap:parameter>
		<eposap:parameter>
			<http:paramName>request</http:paramName>
			<rdf:label>Request type</rdf:label>
			<dct:type>string</dct:type>
			<http:paramValue>GetMap</http:paramValue>
		</eposap:parameter>
		<eposap:parameter>
			<http:paramName>layers</http:paramName>
			<rdf:label>Layers</rdf:label>
			<dct:type>string</dct:type>
			<http:paramValue>EDSF:subduction_zones</http:paramValue>
		</eposap:parameter>
		<eposap:parameter>
			<http:paramName>srs</http:paramName>
			<rdf:label>Spatial Reference System</rdf:label>
			<dct:type>string</dct:type>
			<http:paramValue>EPSG:4326</http:paramValue>
		</eposap:parameter>
		<eposap:parameter> <!-- Mapping server supports several output formats: the most importants ones were inserted here -->
			<http:paramName>format</http:paramName>
			<rdf:label>Output format</rdf:label>
			<dct:type>string</dct:type>
			<http:paramValue>image/png</http:paramValue>
			<http:paramValue>image/jpeg</http:paramValue>
			<http:paramValue>image/geotiff</http:paramValue>
			<!-- <http:paramValue>kml</http:paramValue> -->
			<!-- <http:paramValue>kmz</http:paramValue> -->
			<!-- <http:paramValue>application/json;type=utfgrid</http:paramValue> -->
			<!-- <http:paramValue>application/pdf</http:paramValue> -->
			<!-- If OpenLayers will be supported by the EPOS GUI the following line will be uncommented -->
			<!-- <http:paramValue>application/openlayers</http:paramValue> -->
		</eposap:parameter>
		<eposap:parameter>
			<http:paramName>width</http:paramName>
			<rdf:label>Width of the output map</rdf:label>
			<dct:type>string</dct:type>
			<!-- <http:paramValue>800</http:paramValue>  -->
			<!-- <http:paramValue>768</http:paramValue> -->
			<http:paramValue>1536</http:paramValue>
		</eposap:parameter>
		<eposap:parameter>
			<http:paramName>height</http:paramName>
			<rdf:label>Height of the output map</rdf:label>
			<dct:type>string</dct:type>
			<!-- <http:paramValue>600</http:paramValue> -->
			<!-- <http:paramValue>330</http:paramValue> -->
			<http:paramValue>660</http:paramValue>
		</eposap:parameter>
		<!-- 
		<eposap:parameter>
			<http:paramName>bbox</http:paramName>
			<rdf:label>Bounding Box for Map Extent</rdf:label>
			<dct:type>string</dct:type>
			<http:paramValue>-12.3924655914307,30.3032112121582,45.2714309692383,48.9775695800781</http:paramValue>
		</eposap:parameter>
		-->
<<<<<<< HEAD
		<dcat:contactPoint>http://orcid.org/0000-0003-1208-9412</dcat:contactPoint> <!-- internal link to contact point (vcard:Individual) described in the same file in <eposap:Person> -->
=======
		<dcat:contactPoint>http://orcid/0000-0003-1208-9412</dcat:contactPoint> <!-- internal link to contact point (vcard:Individual) described in the same file in <eposap:Person> -->
>>>>>>> b462f69d
		<eposap:publisher>PIC:999472675</eposap:publisher> <!-- PIC of INGV -->
		<dct:spatial> <!-- Geographic location/spatial extent /bounding box -->
			<dct:Location>
				<!-- POLYGON(lon1 lat1, lon2 lat2,...) -->
				<locn:geometry>POLYGON(-12.39 30.3, -12.39 49.0, 45.28 49.0, 45.28 30.3, -12.39 30.3)</locn:geometry>
			</dct:Location>
		</dct:spatial>
		<adms:representationTechnique> <!-- Spatial representation type -->
			raster
		</adms:representationTechnique>
		<dct:temporal> <!-- temporal extent -->
			<dct:PeriodOfTime>
				<schema:startDate>2013-03-01T12:00:00</schema:startDate>
			<!-- 	<schema:endDate>2016-12-31T12:00:00</schema:endDate> endDate not applicable to EDSF -->
			</dct:PeriodOfTime>
		</dct:temporal>
	</eposap:WebService>
</eposap:Epos><|MERGE_RESOLUTION|>--- conflicted
+++ resolved
@@ -250,11 +250,8 @@
 			<http:paramValue>-12.3924655914307,30.3032112121582,45.2714309692383,48.9775695800781</http:paramValue>
 		</eposap:parameter>
 		-->
-<<<<<<< HEAD
+
 		<dcat:contactPoint>http://orcid.org/0000-0003-1208-9412</dcat:contactPoint> <!-- internal link to contact point (vcard:Individual) described in the same file in <eposap:Person> -->
-=======
-		<dcat:contactPoint>http://orcid/0000-0003-1208-9412</dcat:contactPoint> <!-- internal link to contact point (vcard:Individual) described in the same file in <eposap:Person> -->
->>>>>>> b462f69d
 		<eposap:publisher>PIC:999472675</eposap:publisher> <!-- PIC of INGV -->
 		<dct:spatial> <!-- Geographic location/spatial extent /bounding box -->
 			<dct:Location>
